--- conflicted
+++ resolved
@@ -1,10 +1,5 @@
-<<<<<<< HEAD
 function [p, pc, c] = gpla_cm2(gp, x, y, fvec,varargin) 
-%GPLA_CM2  CM2 correction for marginal likelihood using Laplace
-=======
-function [p, pc c] = gpla_cm2(gp, x, y, fvec,varargin) 
 %GPLA_CM2  CM2 correction for marginal posterior using Laplace
->>>>>>> e170fe98
 %          approximation
 % 
 %  Description
