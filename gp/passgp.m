--- conflicted
+++ resolved
@@ -41,7 +41,6 @@
 
   ip=inputParser;
   ip.FunctionName = 'PASSGP';
-<<<<<<< HEAD
   ip=iparser(ip,'addRequired','gp',@(x) isstruct(x) || iscell(x));
   ip=iparser(ip,'addRequired','x', @(x) ~isempty(x) && isreal(x) && all(isfinite(x(:))));
   ip=iparser(ip,'addRequired','y', @(x) ~isempty(x) && isreal(x) && all(isfinite(x(:))));
@@ -56,25 +55,7 @@
   ip=iparser(ip,'addParamValue','display', 'off', @(x) ismember(x,{'on','off'}));
   ip=iparser(ip,'addParamValue','optimn', 1', @(x) isscalar(x) && x > 0 && rem(10*x,2)==0);
   ip=iparser(ip,'addParamValue','z', [], @(x) isreal(x) && all(isfinite(x(:))));
-%   ip.addParamValue('zt', [], @(x) isreal(x) && all(isfinite(x(:))))
   ip=iparser(ip,'parse',gp, x, y, varargin{:});
-=======
-  ip.addRequired('gp',@(x) isstruct(x) || iscell(x));
-  ip.addRequired('x', @(x) ~isempty(x) && isreal(x) && all(isfinite(x(:))))
-  ip.addRequired('y', @(x) ~isempty(x) && isreal(x) && all(isfinite(x(:))))
-  ip.addParamValue('npass', 3, @(x) isscalar(x) && x > 0)
-  ip.addParamValue('ninit', 100, @(x) isscalar(x) && x > 0)
-  ip.addParamValue('nsub', 10, @(x) isscalar(x) && x > 0)
-  ip.addParamValue('pinc', 0.5, @(x) isscalar(x) && x > 0)
-  ip.addParamValue('pdel', 0.99, @(x) isscalar(x) && x > 0)
-  ip.addParamValue('pexc', 0.1, @(x) isscalar(x) && x > 0)
-  ip.addParamValue('opt', [], @(x) isstruct(x))
-  ip.addParamValue('fixed', 'off', @(x) ismember(x,{'on','off'}))
-  ip.addParamValue('display', 'off', @(x) ismember(x,{'on','off'}))
-  ip.addParamValue('optimn', 1', @(x) isscalar(x) && x > 0 && rem(10*x,2)==0)
-  ip.addParamValue('z', [], @(x) isreal(x) && all(isfinite(x(:))))
-  ip.parse(gp, x, y, varargin{:});
->>>>>>> 73495c4d
   opt=ip.Results.opt;
   fixed=ip.Results.fixed;
   options.z = ip.Results.z;
