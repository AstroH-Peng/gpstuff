function [p,pq,xx] = lgpdens(x,varargin)
%LGPDENS Logistic-Gaussian Process density estimate for 1D and 2D data
% 
%  Description  
%    LGPDENS(X,OPTIONS) Compute and plot LGP density estimate. X is
%    1D or 2D point data. For 1D data plot the mean and 95% region. 
%    For 2D data plot the density contours.
%  
%    [P,PQ,XT] = LGPDENS(X,OPTIONS) Compute LGP density estimate
%    and return mean density P, 2.5% and 97.5% percentiles PQ, and
%    grid locations.
%  
%    [P,PQ,XT] = LGPDENS(X,XT,OPTIONS) Compute LGP density estimate
%    in the given grid locations XT.
%  
%    OPTIONS is optional parameter-value pair
%      gridn     - optional number of grid points used in each axis direction
%                  default is 400 for 1D, 20 for 2D.
%      range     - tells the estimation range, default is 
%                  [min(min(x),mean(x)-3*std(x)), max(max(x),mean(x)+3*std(x))]
%                  for 1D [XMIN XMAX]
%                  for 2D [X1MIN X1MAX X2MIN X2MAX]
%      gpcf      - optional function handle of a GPstuff covariance function 
%                      (default is @gpcf_sexp)
%      latent_method - optional 'Laplace' (default) or 'MCMC'
%      int_method    - optional 'mode' (default), 'CCD' or 'grid'
%                      if latent_method is 'MCMC' then int_method is 'MCMC'
%      display   - defines if messages are displayed. 
%                  'off' (default) displays no output
%                  'on' gives some output  
%                  'iter' displays output at each iteration
%      speedup   - defines if speed-up is used.
%                  'off' (default) no speed-up is used
%                  'on' With SEXP or EXP covariance function in 2D case
%                  uses Kronecker product structure and approximates the
%                  full posterior with a low-rank approximation. Otherwise
%                  with SEXP, EXP, MATERN32 and MATERN52 covariance
%                  functions in 1D and 2D cases uses FFT/FFT2 matrix-vector
%                  multiplication speed-up in the Newton's algorithm.
%      cond_dens - defines if conditional density estimate is computed.
%                  'off' (default) no conditional density
%                  'on' computes for 2D the conditional median density
%                  estimate p(x2|x1) when the matrix [x1 x2] is given as
%                  input. 
%      basis_function - defines if basis functions are used. 
%                       'on' (default) uses linear and quadratic basis
%                       functions
%                       'off' no basis functions

% Copyright (c) 2011-2012 Jaakko Riihimäki and Aki Vehtari

% This software is distributed under the GNU General Public
% License (version 3 or later); please refer to the file
% License.txt, included with the software, for details.

  ip=inputParser;
  ip.FunctionName = 'LGPDENS';
<<<<<<< HEAD
  ip=iparser(ip,'addRequired','x', @(x) isnumeric(x) && all(isfinite(x(:))) ...
=======
  ip.addRequired('x', @(x) isnumeric(x) ...
>>>>>>> 6d11b86e
                 && (size(x,2)==1 || size(x,2)==2));
  ip=iparser(ip,'addOptional','xt',NaN, @(x) isnumeric(x) && size(x,2)==1 || size(x,2)==2);
  ip=iparser(ip,'addParamValue','gridn',[], @(x) isnumeric(x));
  ip=iparser(ip,'addParamValue','range',[], @(x) isempty(x)||isreal(x)&&(length(x)==2||length(x)==4));
  ip=iparser(ip,'addParamValue','gpcf',@gpcf_sexp,@(x) ischar(x) || isa(x,'function_handle'));
  ip=iparser(ip,'addParamValue','latent_method','Laplace', @(x) ismember(x,{'EP' 'Laplace' 'MCMC'}));
  ip=iparser(ip,'addParamValue','int_method','mode', @(x) ismember(x,{'mode' 'CCD', 'grid'}));
  ip=iparser(ip,'addParamValue','normalize',false, @islogical);
  ip=iparser(ip,'addParamValue','display', 'off', @(x) islogical(x) || ...
                   ismember(x,{'on' 'off' 'iter'}));
  ip=iparser(ip,'addParamValue','speedup',[], @(x) ismember(x,{'on' 'off'}));
  ip=iparser(ip,'addParamValue','cond_dens',[], @(x) ismember(x,{'on' 'off'}));
  ip=iparser(ip,'addParamValue','basis_function',[], @(x) ismember(x,{'on' 'off'}));  
  ip=iparser(ip,'parse',x,varargin{:});
  x=ip.Results.x;
  xt=ip.Results.xt;
  gridn=ip.Results.gridn;
  xrange=ip.Results.range;
  gpcf=ip.Results.gpcf;
  latent_method=ip.Results.latent_method;
  int_method=ip.Results.int_method;
  normalize=ip.Results.normalize;
  display=ip.Results.display;
  speedup=ip.Results.speedup;
  cond_dens=ip.Results.cond_dens;
  basis_function=ip.Results.basis_function;

  x(any(~isfinite(x),2),:)=[];
  [n,m]=size(x);
  if n<2
    error('Number of finite values in x is too small');
  end
  
  switch m
    case 1 % 1D
      if ~isempty(cond_dens) && strcmpi(cond_dens,'on')
        error('LGPDENS: the input x must be 2D if cond_dens option is ''on''.')
      end
      % Parameters for a grid
      if isempty(gridn)
        % number of points
        gridn=400;
      end
      xmin=min(x);xmax=max(x);
      if ~isempty(xrange)
        % extend given range to include min(x) and max(x)
        xmin=min(xmin,xrange(1));
        xmax=max(xmax,xrange(2));
      elseif ~isnan(xt)
        % use xt to define range and 
        % extend it to include min(x) and max(x)
        xmin=min(xmin,min(xt));
        xmax=max(xmax,max(xt));
      else
        xmin=min(xmin,mean(x)-3*std(x));
        xmax=max(xmax,mean(x)+3*std(x));
      end
      
      % Discretize the data
      if isnan(xt)
        xx=linspace(xmin,xmax,gridn)';
      else
        xx=xt;
        gridn=numel(xt);
      end
      
      xd=xx(2)-xx(1);
      yy=hist(x,xx)';
      
      % normalise, so that same prior is ok for different scales
      xxn=(xx-mean(xx))./std(xx);
      
      %[Ef,Covf]=gpsmooth(xxn,yy,[xxn; xtn],gpcf,latent_method,int_method);
      [Ef,Covf]=gpsmooth(xxn,yy,xxn,gpcf,latent_method,int_method,display,speedup,gridn,cond_dens,basis_function);
      
      if strcmpi(latent_method,'MCMC')
        PJR=zeros(size(Ef,1),size(Covf,3));
        for i1=1:size(Covf,3)
          qr=bsxfun(@plus,randn(1000,size(Ef,1))*chol(Covf(:,:,i1),'upper'),Ef(:,i1)');
          qjr=exp(qr)';
          pjr=bsxfun(@rdivide,qjr,sum(qjr));
          pjr=pjr./xd;
          PJR(:,i1)=mean(pjr,2);
        end
        pjr=PJR;
      else
        qr=bsxfun(@plus,randn(1000,size(Ef,1))*chol(Covf,'upper'),Ef');
        qjr=exp(qr)';
        pjr=bsxfun(@rdivide,qjr,sum(qjr(1:gridn,:)));
        pjr=pjr./xd;
      end
      pp=mean(pjr')';
      ppq=prctile(pjr',[2.5 97.5])';
      
      if nargout<1
        % no output, do the plot thing
        newplot
        hp=patch([xx; xx(end:-1:1)],[ppq(:,1); ppq(end:-1:1,2)],[.8 .8 .8]);
        set(hp,'edgecolor',[.8 .8 .8])
        xlim([xmin xmax])
        line(xx,pp,'linewidth',2);
      else
        p=pp;
        pq=ppq;
      end
      
    case 2 % 2D
      
      if ~isempty(cond_dens) && strcmpi(cond_dens,'on') && ~isempty(speedup) && strcmp(speedup, 'on')
        warning('No speed-up option available with the cond_dens option. Using full covariance instead.')
        speedup='off';
      end
      % Find unique points
      [xu,I,J]=unique(x,'rows');
      % and count number of repeated x's
      counts=crosstab(J); 
      nu=length(xu);
      
      % Parameters for a grid
      if isempty(gridn)
        % number of points in each direction
        gridn=20;
      end
      if numel(gridn)==1
        gridn(2)=gridn(1);
      end
      x1min=min(x(:,1));x1max=max(x(:,1));
      x2min=min(x(:,2));x2max=max(x(:,2));
      if ~isempty(xrange)
        % extend given range to include min(x) and max(x)
        x1min=min(x1min,xrange(1));
        x1max=max(x1max,xrange(2));
        x2min=min(x2min,xrange(3));
        x2max=max(x2max,xrange(4));
      elseif ~isnan(xt)
        % use xt to define range and 
        % extend it to include min(x) and max(x)
        x1min=min(x1min,min(xt(:,1)));
        x1max=max(x1max,max(xt(:,1)));
        x2min=min(x2min,min(xt(:,2)));
        x2max=max(x2max,max(xt(:,2)));
      else
        x1min=min(x1min,mean(x(:,1))-3*std(x(:,1)));
        x1max=max(x1max,mean(x(:,1))+3*std(x(:,1)));
        x2min=min(x2min,mean(x(:,2))-3*std(x(:,2)));
        x2max=max(x2max,mean(x(:,2))+3*std(x(:,2)));
      end
      
      % Discretize the data
      if isnan(xt)
        % Form regular grid to discretize the data
        zz1=linspace(x1min,x1max,gridn(1))';
        zz2=linspace(x2min,x2max,gridn(2))';
        [z1,z2]=meshgrid(zz1,zz2);
        z=[z1(:),z2(:)];
        nz=length(z);
        xx=z;
        if ~isempty(cond_dens) && strcmpi(cond_dens,'on')
          % use ntx2 times more grid points for predictions
          if gridn(2)>10
            ntx2=3;
          else
            ntx2=10;
          end
          zzt1=linspace(x1min,x1max,gridn(1))';
          zzt2=linspace(x2min,x2max,gridn(2)*ntx2)';
          [zt1,zt2]=meshgrid(zzt1,zzt2);
          zt=[zt1(:),zt2(:)];
          %nzt=length(zt);
          xt=zt;
        end
      else
        xx=xt;
        gridn=[length(unique(xx(:,1))) length(unique(xx(:,2)))];
        z1=reshape(xx(:,1),gridn(2),gridn(1));
        z2=reshape(xx(:,2),gridn(2),gridn(1));
        nz=numel(z1);
      end
      yy=zeros(nz,1);
      zi=interp2(z1,z2,reshape(1:nz,gridn(2),gridn(1)),xu(:,1),xu(:,2),'nearest');
      for i1=1:nu
        if ~isnan(zi(i1))
          yy(zi(i1),1)=yy(zi(i1),1)+counts(i1);
        end
      end
      %ye=ones(nz,1)./nz.*n;
      
      unx1=unique(xx(:,1));
      unx2=unique(xx(:,2));
      xd=(unx1(2)-unx1(1))*(unx2(2)-unx2(1));
      
      % normalise, so that same prior is ok for different scales
      xxn=bsxfun(@rdivide,bsxfun(@minus,xx,mean(xx,1)),std(xx,1));
      if ~isempty(cond_dens) && strcmpi(cond_dens,'on')
        xxtn=bsxfun(@rdivide,bsxfun(@minus,xt,mean(xx,1)),std(xx,1));
      end
      
      % [Ef,Covf]=gpsmooth(xxn,yy,[xxn; xtn],gpcf,latent_method,int_method);
      if ~isempty(cond_dens) && strcmpi(cond_dens,'on')
        [Ef,Covf]=gpsmooth(xxn,yy,xxtn,gpcf,latent_method,int_method,display,speedup,gridn,cond_dens,basis_function);
      else
        [Ef,Covf]=gpsmooth(xxn,yy,xxn,gpcf,latent_method,int_method,display,speedup,gridn,cond_dens,basis_function);
      end
      
      if strcmpi(latent_method,'MCMC')
        
        if ~isempty(cond_dens) && strcmpi(cond_dens,'on')
          unx2=(unique(xt(:,2)));
          xd2=(unx2(2)-unx2(1));
          PJR=zeros(size(Ef,1),size(Covf,3));
          for i1=1:size(Covf,3)
            qr=bsxfun(@plus,randn(1000,size(Ef,1))*chol(Covf(:,:,i1),'upper'),Ef(:,i1)');
            qjr=exp(qr)';
            %pjr=bsxfun(@rdivide,qjr,sum(qjr));
            pjr=qjr;
            pjr2=reshape(pjr,[gridn(2)*ntx2 gridn(1) size(pjr,2)]);
            for j1=1:size(pjr2,3)
              pjr2(:,:,j1)=bsxfun(@rdivide,pjr2(:,:,j1),sum(pjr2(:,:,j1)))./xd2;
            end
            pjr=reshape(pjr2,[gridn(2)*ntx2*gridn(1) size(pjr,2)]);
            PJR(:,i1)=mean(pjr,2);
          end
          pjr=PJR;
          %qp=median(pjr2,3);
          %qp=bsxfun(@rdivide,qp,sum(qp,1));
          
        else  
          
          PJR=zeros(size(Ef,1),size(Covf,3));
          for i1=1:size(Covf,3)
            qr=bsxfun(@plus,randn(1000,size(Ef,1))*chol(Covf(:,:,i1),'upper'),Ef(:,i1)');
            qjr=exp(qr)';
            pjr=bsxfun(@rdivide,qjr,sum(qjr));
            pjr=pjr./xd;
            PJR(:,i1)=mean(pjr,2);
          end
          pjr=PJR;
          %pjr=mean(PJR,2);
        end
        
      else
        if strcmpi(speedup,'on') && length(Covf)==2
          qr1=bsxfun(@plus,bsxfun(@times,randn(1000,size(Ef,1)),sqrt(Covf{1})'),Ef');
          qr2=randn(1000,size(Covf{2},1))*Covf{2};
          qr=qr1+qr2;
        else
          qr=bsxfun(@plus,randn(1000,size(Ef,1))*chol(Covf,'upper'),Ef');
        end
        qjr=exp(qr)';
        if ~isempty(cond_dens) && strcmpi(cond_dens,'on') 
          pjr=zeros(size(qjr));
          unx2=unique(xt(:,2));
          xd2=(unx2(2)-unx2(1));
          for k1=1:size(qjr,2)
            qjrtmp=reshape(qjr(:,k1),[gridn(2)*ntx2 gridn(1)]);
            qjrtmp=bsxfun(@rdivide,qjrtmp,sum(qjrtmp));
            qjrtmp=qjrtmp./xd2;
            pjr(:,k1)=qjrtmp(:);
          end
        else
          pjr=bsxfun(@rdivide,qjr,sum(qjr));
          pjr=pjr./xd;
        end
      end
      
      %if ~isempty(cond_dens) && strcmpi(cond_dens,'on')
      %  pp=median(pjr')';
      %else
      pp=mean(pjr')';
      %end
      ppq=prctile(pjr',[2.5 97.5])';
      
      if nargout<1
        % no output, do the plot thing
        if ~isempty(cond_dens) && strcmpi(cond_dens,'on')
          pjr2=reshape(pjr,[gridn(2)*ntx2 gridn(1) size(pjr,2)]);
          %qp=median(pjr2,3);
          qp=mean(pjr2,3);
          qp=bsxfun(@rdivide,qp,sum(qp,1));
          qpc=cumsum(qp,1);
          PL=[.05 .1 .2 .5 .8 .9 .95];
          for i1=1:gridn(1)
            pc=qpc(:,i1);
            for pli=1:numel(PL),
              qi(pli)=find(pc>PL(pli),1);
            end,
            ql(:,i1)=unx2(qi);
          end
          hold on
          h1=plot(zz1,ql(4,:)','-', 'color', [0 0 255]./255,'linewidth',2);
          h2=plot(zz1,ql([3 5],:)','--', 'color', [0 127 0]./255,'linewidth',1);
          h3=plot(zz1,ql([2 6],:)','-.', 'color', [255 0 0]./255,'linewidth',1);
          h4=plot(zz1,ql([1 7],:)',':', 'color', [0 0 0]./255,'linewidth',1);
          hold off
          legend([h1 h2(1) h3(1) h4(1)],'.5','.2/.8','.1/.9','.05/.95')
          %plot(zz1,ql','linewidth',1)
          %legend('.05','.1','.2','.5','.8','.9','.95')
          xlim([x1min x1max])
          ylim([x2min x2max])
        else
          G=zeros(size(z1));
          G(:)=prctile(pjr',50);
          %contour(z1,z2,G);
          pp=G(:);
          p1=pp./sum(pp);
          pu=sort(p1,'ascend');
          pc=cumsum(pu);
          PL=[.05 .1 .2 .5 .8 .9 .95];
          qi=[];
          for pli=1:numel(PL)
            qi(pli)=find(pc>PL(pli),1);
          end
          pl=pu(qi).*sum(pp);
          contour(z1,z2,G,pl);
          %hold on, plot(x(:,1),x(:,2),'kx')
          %colorbar
        end
      else
        p=pp;
        pq=ppq;
      end
    otherwise
      error('X has to be Nx1 or Nx2')
  end
end

function [Ef,Covf] = gpsmooth(xx,yy,xxt,gpcf,latent_method,int_method,display,speedup,gridn,cond_dens,basis_function)
% Make inference with log Gaussian process and EP or Laplace approximation

  % gp_mc and gp_ia still uses numeric display option
  if strcmp(display,'off')
    displ=0;
  else
    displ=1;
  end
  
  nin = size(xx,2);
  % init gp
  if strfind(func2str(gpcf),'ppcs')
    % ppcs still have nin parameter...
    gpcf1 = gpcf('nin',nin);
  else
    gpcf1 = gpcf();
  end
  
  % weakly informative priors
  % prior based on guess of maximum differences in log densities
  pm = prior_sqrtt('s2',10^2,'nu',4);
  % Weakly informative prior states that probability is smaller for
  % lengthscales which are much smaller than Silverman's rule of thumb
  % or min grid distance
  h=max(diff(xx(1:2,end)).^2,1/sum(yy).^(1/5)/4);
  pl = prior_invt('s2', 1./h, 'nu', 1);
  pa = prior_t('s2', 20^2, 'nu', 1);
  %pm = prior_sqrtt('s2', 10^2, 'nu', 4);
  %pl = prior_sinvchi2('s2', 1, 'nu', 1);
  %pa = prior_t('s2', 10^2, 'nu', 4);
  % different covariance functions have different parameters
  if isfield(gpcf1,'magnSigma2')
     gpcf1 = gpcf(gpcf1, 'magnSigma2', 2, 'magnSigma2_prior', pm);
  end
  if isfield(gpcf1,'lengthScale')
     gpcf1 = gpcf(gpcf1, 'lengthScale', 1, 'lengthScale_prior', pl);
  end
  if isfield(gpcf1,'alpha')
    gpcf1 = gpcf(gpcf1, 'alpha', 20, 'alpha_prior', pa);
  end
  if isfield(gpcf1,'biasSigma2')
    gpcf1 = gpcf(gpcf1, 'biasSigma2', 10, 'weightSigma2', 10,'biasSigma2_prior',prior_sinvchi2('s2',1^2,'nu',1),'weightSigma2_prior',prior_sinvchi2('s2',1^2,'nu',1));
  end
  
  if ~isempty(cond_dens) && strcmp(cond_dens, 'on')
    lik=lik_lgpc;
    lik.gridn=gridn;
  else
    lik=lik_lgp;
  end
  
  % Create the GP structure
  if ~isempty(basis_function) && strcmp(basis_function, 'off')
    gp = gp_set('lik', lik, 'cf', {gpcf1}, 'jitterSigma2', 1e-4);
  else
    gpmflin = gpmf_linear('prior_mean',0,'prior_cov',100);
    gpmfsq = gpmf_squared('prior_mean',0,'prior_cov',100);
    gp = gp_set('lik', lik, 'cf', {gpcf1}, 'jitterSigma2', 1e-4, 'meanf', {gpmflin,gpmfsq});
  end
  % First optimise hyperparameters using Laplace approximation
  gp = gp_set(gp, 'latent_method', 'Laplace');
  opt=optimset('TolFun',1e-2,'TolX',1e-3,'Display',display);
  
  if ~isempty(speedup) && strcmp(speedup, 'on')
    gp.latent_opt.gridn=gridn;
    gp.latent_opt.pcg_tol=1e-12;
    if size(xx,2)==2 && (strcmp(gp.cf{1}.type,'gpcf_sexp') || strcmp(gp.cf{1}.type,'gpcf_exp'))
      % exclude eigenvalues smaller than 1e-6 or take 50%
      % eigenvalues at most
      gp.latent_opt.eig_tol=1e-6;
      gp.latent_opt.eig_prct=0.5;
      gp.latent_opt.kron=1;
      opt.LargeScale='off';
      if norm(xx-xxt)~=0
        warning('In the low-rank approximation the grid locations xx are used instead of xxt in predictions.')
        xxt=xx;
      end
    elseif strcmp(gp.cf{1}.type,'gpcf_sexp') || strcmp(gp.cf{1}.type,'gpcf_exp') || strcmp(gp.cf{1}.type,'gpcf_matern32') || strcmp(gp.cf{1}.type,'gpcf_matern52')
      gp.latent_opt.fft=1;
    end
  end

  gp=gp_optim(gp,xx,yy,'opt',opt, 'optimf', @fminlbfgs);
  %gradcheck(gp_pak(gp), @gpla_nd_e, @gpla_nd_g, gp, xx, yy);
  %exp(gp_pak(gp))
  
  if strcmpi(latent_method,'MCMC')
    gp = gp_set(gp, 'latent_method', 'MCMC');
    
    %if ~isempty(cond_dens) && strcmpi(cond_dens,'on')
    if size(xx,2)==2
      % add more jitter for 2D cases with MCMC
      gp = gp_set(gp, 'jitterSigma2', 1e-2);
      %error('LGPDENS: MCMC is not implemented if cond_dens option is ''on''.')
    end
    
    % Here we use two stage sampling to get faster convergence
    hmc_opt=hmc2_opt;
    hmc_opt.steps=10;
    hmc_opt.stepadj=0.05;
    hmc_opt.nsamples=1;
    latent_opt.display=0;
    latent_opt.repeat = 20;
    latent_opt.sample_latent_scale = 0.5;
    hmc2('state', sum(100*clock))
    
    % The first stage sampling
    [r,g,opt]=gp_mc(gp, xx, yy, 'hmc_opt', hmc_opt, 'latent_opt', latent_opt, 'nsamples', 1, 'repeat', 15, 'display', displ);
    %[r,g,opt]=gp_mc(gp, xx, yy, 'latent_opt', latent_opt, 'nsamples', 1, 'repeat', 15);
    
    % re-set some of the sampling options
    hmc_opt.steps=4;
    hmc_opt.stepadj=0.05;
    %latent_opt.repeat = 5;
    hmc2('state', sum(100*clock));
    
    % The second stage sampling
    % Notice that previous record r is given as an argument
    [rgp,g,opt]=gp_mc(gp, xx, yy, 'hmc_opt', hmc_opt, 'nsamples', 500,'latent_opt', latent_opt, 'record', r,  'display', displ);
    % Remove burn-in
    rgp=thin(rgp,102,4);
    
    [Ef, Covf] = gpmc_jpreds(rgp, xx, yy, xxt);
     
  else
    if strcmpi(int_method,'mode')
      % Just make prediction for the test points
      [Ef,Covf] = gp_pred(gp, xx, yy, xxt);
    else
      % integrate over the hyperparameters
      %[~, ~, ~, Ef, Covf] = gp_ia(opt, gp, xx, yy, xt, param);
      gpia=gp_ia(gp, xx, yy, 'int_method', int_method, 'display', displ);
      [Ef, Covf]=gpia_jpred(gpia, xx, yy, xxt);
    end
  end
end<|MERGE_RESOLUTION|>--- conflicted
+++ resolved
@@ -55,11 +55,7 @@
 
   ip=inputParser;
   ip.FunctionName = 'LGPDENS';
-<<<<<<< HEAD
-  ip=iparser(ip,'addRequired','x', @(x) isnumeric(x) && all(isfinite(x(:))) ...
-=======
-  ip.addRequired('x', @(x) isnumeric(x) ...
->>>>>>> 6d11b86e
+  ip=iparser(ip,'addRequired','x', @(x) isnumeric(x) ...
                  && (size(x,2)==1 || size(x,2)==2));
   ip=iparser(ip,'addOptional','xt',NaN, @(x) isnumeric(x) && size(x,2)==1 || size(x,2)==2);
   ip=iparser(ip,'addParamValue','gridn',[], @(x) isnumeric(x));
