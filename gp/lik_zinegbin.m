function lik = lik_zinegbin(varargin)
%LIK_ZINEGBIN    Create a zero-inflated Negative-binomial likelihood structure 
%
%  Description
%    LIK = LIK_ZINEGBIN('PARAM1',VALUE1,'PARAM2,VALUE2,...) 
%    creates a zero-inflated Negative-binomial likelihood structure in
%    which the named parameters have the specified values. Any unspecified
%    parameters are set to default values.  
%  
%    LIK = LIK_ZINEGBIN(LIK,'PARAM1',VALUE1,'PARAM2,VALUE2,...)
%    modify a likelihood structure with the named parameters
%    altered with the specified values.
%
%    Parameters for a zero-inflated Negative-binomial likelihood [default]
%      disper       - dispersion parameter r [10]
%      disper_prior - prior for disper [prior_logunif]
%  
%    Note! If the prior is 'prior_fixed' then the parameter in
%    question is considered fixed and it is not handled in
%    optimization, grid integration, MCMC etc.
%
%    The likelihood is defined as follows:
%     
%      p + (1-p)*NegBin(y|y=0),    when y=0
%          (1-p)*NegBin(y|y>0),    when y>0,
%
%      where the probability p is given by a binary classifier with Logit
%      likelihood and NegBin is the Negative-binomial distribution
%      parametrized for the i'th observation as
%                  
%      NegBin(y_i) =   [ (r/(r+mu_i))^r * gamma(r+y_i)
%                        / ( gamma(r)*gamma(y_i+1) )
%                        * (mu/(r+mu_i))^y_i ]
%
%    where mu_i = z_i*exp(f_i) and r is the dispersion parameter.
%    z is a vector of expected mean and f the latent value vector
%    whose components are transformed to relative risk
%    exp(f_i). 
%
%    The latent value vector f=[f1^T f2^T]^T has length 2*N, where N is the
%    number of observations. The latents f1 are associated with the
%    classification process and the latents f2 with Negative-binomial count
%    process.
%
%    When using the Zinegbin likelihood you need to give the vector z
%    as an extra parameter to each function that requires also y. 
%    For example, you should call gpla_nd_e as follows: gpla_nd_e(w, gp,
%    x, y, 'z', z)
%
%  See also
%    GP_SET, LIK_*, PRIOR_*
%

% Copyright (c) 2007-2010 Jarno Vanhatalo & Jouni Hartikainen
% Copyright (c) 2010 Aki Vehtari
% Copyright (c) 2011 Jaakko Riihimäki

% This software is distributed under the GNU General Public
% License (version 3 or later); please refer to the file
% License.txt, included with the software, for details.

  ip=inputParser;
  ip.FunctionName = 'LIK_ZINEGBIN';
<<<<<<< HEAD
  ip=iparser(ip,'addOptional','lik', [], @isstruct);
  ip=iparser(ip,'addParamValue','disper',10, @(x) isscalar(x) && x>0);
  %ip=iparser(ip,'addParamValue','disper_prior',prior_fixed(), @(x) isstruct(x) || isempty(x));
  ip=iparser(ip,'addParamValue','disper_prior',prior_logunif(), @(x) isstruct(x) || isempty(x));
  ip=iparser(ip,'parse',varargin{:});
=======
  ip.addOptional('lik', [], @isstruct);
  ip.addParamValue('disper',10, @(x) isscalar(x) && x>0);
  ip.addParamValue('disper_prior',prior_logunif(), @(x) isstruct(x) || isempty(x));
  ip.parse(varargin{:});
>>>>>>> 73495c4d
  lik=ip.Results.lik;
  
  if isempty(lik)
    init=true;
    lik.type = 'Zinegbin';
    lik.nondiagW=true;
  else
    if ~isfield(lik,'type') || ~isequal(lik.type,'Zinegbin')
      error('First argument does not seem to be a valid likelihood function structure')
    end
    init=false;
  end

  % Initialize parameters
  if init || ~ismember('disper',ip.UsingDefaults)
    lik.disper = ip.Results.disper;
  end
  % Initialize prior structure
  if init
    lik.p=[];
  end
  if init || ~ismember('disper_prior',ip.UsingDefaults)
    lik.p.disper=ip.Results.disper_prior;
  end
  
  if init
    % Set the function handles to the nested functions
    lik.fh.pak = @lik_zinegbin_pak;
    lik.fh.unpak = @lik_zinegbin_unpak;
    lik.fh.lp = @lik_zinegbin_lp;
    lik.fh.lpg = @lik_zinegbin_lpg;
    lik.fh.ll = @lik_zinegbin_ll;
    lik.fh.llg = @lik_zinegbin_llg;    
    lik.fh.llg2 = @lik_zinegbin_llg2;
    lik.fh.llg3 = @lik_zinegbin_llg3;
    lik.fh.tiltedMoments = @lik_zinegbin_tiltedMoments;
    lik.fh.siteDeriv = @lik_zinegbin_siteDeriv;
    lik.fh.predy = @lik_zinegbin_predy;
    lik.fh.invlink = @lik_zinegbin_invlink;
    lik.fh.recappend = @lik_zinegbin_recappend;
  end

  function [w,s] = lik_zinegbin_pak(lik)
  %LIK_ZINEGBIN_PAK  Combine likelihood parameters into one vector.
  %
  %  Description 
  %    W = LIK_ZINEGBIN_PAK(LIK) takes a likelihood structure LIK and
  %    combines the parameters into a single row vector W. This is a 
  %    mandatory subfunction used for example in energy and gradient 
  %    computations.
  %     
  %       w = log(lik.disper)
  %
  %   See also
  %   LIK_ZINEGBIN_UNPAK, GP_PAK
    
    w=[];s={};
    if ~isempty(lik.p.disper)
      w = log(lik.disper);
      s = [s; 'log(zinegbin.disper)'];
      [wh sh] = feval(lik.p.disper.fh.pak, lik.p.disper);
      w = [w wh];
      s = [s; sh];
    end
  end


  function [lik, w] = lik_zinegbin_unpak(lik, w)
  %LIK_ZINEGBIN_UNPAK  Extract likelihood parameters from the vector.
  %
  %  Description
  %    [LIK, W] = LIK_ZINEGBIN_UNPAK(W, LIK) takes a likelihood
  %    structure LIK and extracts the parameters from the vector W
  %    to the LIK structure. This is a mandatory subfunction used for 
  %    example in energy and gradient computations.
  %     
  %   Assignment is inverse of  
  %       w = log(lik.disper)
  %
  %   See also
  %   LIK_ZINEGBIN_PAK, GP_UNPAK

    if ~isempty(lik.p.disper)
      lik.disper = exp(w(1));
      w = w(2:end);
      [p, w] = feval(lik.p.disper.fh.unpak, lik.p.disper, w);
      lik.p.disper = p;
    end
  end


  function lp = lik_zinegbin_lp(lik, varargin)
  %LIK_ZINEGBIN_LP  log(prior) of the likelihood parameters
  %
  %  Description
  %    LP = LIK_ZINEGBIN_LP(LIK) takes a likelihood structure LIK and
  %    returns log(p(th)), where th collects the parameters. This 
  %    subfunction is needed when there are likelihood parameters.
  %
  %  See also
  %    LIK_ZINEGBIN_LLG, LIK_ZINEGBIN_LLG3, LIK_ZINEGBIN_LLG2, GPLA_E
    

  % If prior for dispersion parameter, add its contribution
    lp=0;
    if ~isempty(lik.p.disper)
      lp = feval(lik.p.disper.fh.lp, lik.disper, lik.p.disper) +log(lik.disper);
    end
    
  end

  
  function lpg = lik_zinegbin_lpg(lik)
  %LIK_ZINEGBIN_LPG  d log(prior)/dth of the likelihood 
  %                parameters th
  %
  %  Description
  %    E = LIK_ZINEGBIN_LPG(LIK) takes a likelihood structure LIK and
  %    returns d log(p(th))/dth, where th collects the parameters. This
  %    subfunction is needed when there are likelihood parameters.
  %
  %  See also
  %    LIK_ZINEGBIN_LLG, LIK_ZINEGBIN_LLG3, LIK_ZINEGBIN_LLG2, GPLA_G
    
    lpg=[];
    if ~isempty(lik.p.disper)            
      % Evaluate the gprior with respect to disper
      ggs = feval(lik.p.disper.fh.lpg, lik.disper, lik.p.disper);
      lpg = ggs(1).*lik.disper + 1;
      if length(ggs) > 1
        lpg = [lpg ggs(2:end)];
      end
    end
  end  
  
  function ll = lik_zinegbin_ll(lik, y, ff, z)
  %LIK_ZINEGBIN_LL  Log likelihood
  %
  %  Description
  %    LL = LIK_ZINEGBIN_LL(LIK, Y, F, Z) takes a likelihood
  %    structure LIK, incedence counts Y, expected counts Z, and
  %    latent values F. Returns the log likelihood, log p(y|f,z).
  %    This subfunction is needed when using Laplace approximation
  %    or MCMC for inference with non-Gaussian likelihoods. This
  %    subfunction is also used in information criteria (DIC, WAIC)
  %    computations.
  %
  %  See also
  %    LIK_ZINEGBIN_LLG, LIK_ZINEGBIN_LLG3, LIK_ZINEGBIN_LLG2, GPLA_E
    
    if isempty(z)
      error(['lik_zinegbin -> lik_zinegbin_ll: missing z!    '... 
             'Zinegbin likelihood needs the expected number of    '...
             'occurrences as an extra input z. See, for         '...
             'example, lik_zinegbin and gpla_e.               ']);
    end
    
    f=ff(:);
    n=size(y,1);
    f1=f(1:n);
    f2=f((n+1):2*n);
    y0ind=y==0;
    yind=y>0;
    
    r = lik.disper;
    m = exp(f2).*z;
    expf1=exp(f1);
    
    % for y = 0
    lly0 = sum(-log(1+expf1(y0ind)) + log( expf1(y0ind) + (r./(r+m(y0ind))).^r ));
    % for y > 0
    lly = sum(-log(1+expf1(yind)) + r.*(log(r) - log(r+m(yind))) + gammaln(r+y(yind)) - gammaln(r) - gammaln(y(yind)+1) + y(yind).*(log(m(yind)) - log(r+m(yind))));
    
    ll=lly0+lly;
  end

  function llg = lik_zinegbin_llg(lik, y, ff, param, z)
  %LIK_ZINEGBIN_LLG  Gradient of the log likelihood
  %
  %  Description 
  %    LLG = LIK_ZINEGBIN_LLG(LIK, Y, F, PARAM) takes a likelihood
  %    structure LIK, incedence counts Y, expected counts Z and
  %    latent values F. Returns the gradient of the log likelihood
  %    with respect to PARAM. At the moment PARAM can be 'param' or
  %    'latent'. This subfunction is needed when using Laplace 
  %    approximation or MCMC for inference with non-Gaussian likelihoods.
  %
  %  See also
  %    LIK_ZINEGBIN_LL, LIK_ZINEGBIN_LLG2, LIK_ZINEGBIN_LLG3, GPLA_E

    if isempty(z)
      error(['lik_zinegbin -> lik_zinegbin_llg: missing z!    '... 
             'Zinegbin likelihood needs the expected number of    '...
             'occurrences as an extra input z. See, for         '...
             'example, lik_zinegbin and gpla_e.               ']);
    end

    f=ff(:);
	  n=size(y,1);
    f1=f(1:n);
    f2=f((n+1):2*n);
    y0ind=y==0;
    yind=y>0;
    
    r = lik.disper;
    m = exp(f2).*z;
    expf1=exp(f1);
    
    switch param
      case 'param'
          
        % syms e r m
        % simplify(diff(log( e + (r./(r+m)).^r ),r))
        
        m0=m(y0ind);
        llg1=sum( ((r./(m0 + r)).^r.*(m0 + m0.*log(r./(m0 + r)) + r.*log(r./(m0 + r))))./((expf1(y0ind) + (r./(m0 + r)).^r).*(m0 + r)) );
        
        % Derivative using the psi function
        llg2 = sum(1 + log(r./(r+m(yind))) - (r+y(yind))./(r+m(yind)) + psi(r + y(yind)) - psi(r));
        
        llg = llg1 + llg2;
        % correction for the log transformation
        llg = llg.*lik.disper;
      case 'latent'
        
        llg1=zeros(n,1);
        llg2=zeros(n,1);
        
        llg1(y0ind)=-expf1(y0ind)./(1+expf1(y0ind)) + expf1(y0ind)./(expf1(y0ind)+ (r./(r+m(y0ind))).^r);
        llg2(y0ind)=-1./( expf1(y0ind) + (r./(r+m(y0ind))).^r ) .* (r./(r+m(y0ind))).^(r-1) .* (m(y0ind).*r.^2./((r+m(y0ind)).^2));
        
        llg1(yind)=-expf1(yind)./(1+expf1(yind));
        llg2(yind)=y(yind) - (r+y(yind)).*m(yind)./(r+m(yind));
        
        llg=[llg1; llg2];
    end
  end

  function llg2 = lik_zinegbin_llg2(lik, y, ff, param, z)
  %LIK_ZINEGBIN_LLG2  Second gradients of the log likelihood
  %
  %  Description        
  %    LLG2 = LIK_ZINEGBIN_LLG2(LIK, Y, F, PARAM) takes a likelihood
  %    structure LIK, incedence counts Y, expected counts Z, and
  %    latent values F. Returns the Hessian of the log likelihood
  %    with respect to PARAM. At the moment PARAM can be only
  %    'latent'. Second gradients form a matrix of size 2N x 2N as
  %    [diag(LLG2_11) diag(LLG2_12); diag(LLG2_12) diag(LLG2_22)],
  %    but the function returns only vectors of diagonal elements as
  %    LLG2 = [LLG2_11 LLG2_12; LLG2_12 LLG2_22] (2Nx2 matrix) since off
  %    diagonals of the blocks are zero. This subfunction is needed when 
  %    using Laplace approximation or EP for inference with non-Gaussian 
  %    likelihoods.
  %
  %  See also
  %    LIK_ZINEGBIN_LL, LIK_ZINEGBIN_LLG, LIK_ZINEGBIN_LLG3, GPLA_E

    if isempty(z)
      error(['lik_zinegbin -> lik_zinegbin_llg2: missing z!   '... 
             'Zinegbin likelihood needs the expected number of    '...
             'occurrences as an extra input z. See, for         '...
             'example, lik_zinegbin and gpla_e.               ']);
    end

    f=ff(:);
    
    n=size(y,1);
    f1=f(1:n);
    f2=f((n+1):2*n);
    y0ind=y==0;
    yind=y>0;
    
    r = lik.disper;
    m = exp(f2).*z;
    expf1=exp(f1);

    switch param
      case 'param'
        
      case 'latent'
          
        llg2_11=zeros(n,1);
        llg2_12=zeros(n,1);
        llg2_22=zeros(n,1);
        
        rmuy0=(r./(r+m(y0ind))).^r;
        llg2_11(y0ind)=-expf1(y0ind)./(1+expf1(y0ind)).^2 + expf1(y0ind).*rmuy0./(expf1(y0ind)+rmuy0).^2;
        llg2_12(y0ind)=(r./(r+m(y0ind))).^(r-1).*(m(y0ind).*r.^2./(r+m(y0ind)).^2).*expf1(y0ind)./(expf1(y0ind)+rmuy0).^2;
        llg2_22(y0ind)=-1./(expf1(y0ind)+rmuy0).*( (r./(r+m(y0ind))).^(2*r-2).*(m(y0ind).*r.^2./(r+m(y0ind)).^2).^2./(expf1(y0ind)+rmuy0) + (r-1).*(r./(r+m(y0ind))).^(r-2).*(-m(y0ind).^2.*r.^3./(r+m(y0ind)).^4) + (r./(r+m(y0ind))).^(r-1).*(m(y0ind).*r.^2.*(r+m(y0ind))-2*m(y0ind).^2.*r.^2)./(r+m(y0ind)).^3);
        
        llg2_11(yind)=-expf1(yind)./(1+expf1(yind)).^2;
        llg2_22(yind)=-m(yind).*(r.^2 + y(yind).*r)./(r+m(yind)).^2;
        
%         llg2 = [diag(llg2_11) diag(llg2_12); diag(llg2_12) diag(llg2_22)];
        llg2 = [llg2_11 llg2_12; llg2_12 llg2_22];
        
%         R=[];
%         nl=2;
%         pi_mat=zeros(nl*n, n);
%         llg2_12sq=sqrt(llg2_12);
%         for i1=1:nl
%             pi_mat((1+(i1-1)*n):(nl*n+1):end)=llg2_12sq;
%         end
%         pi_vec=repmat(llg2_12,nl,1)-[llg2_11; llg2_22];
        %D=diag(pi_vec);
        %llg2=-D+pi_mat*pi_mat';
        %imagesc((-diag(pi_vec)+pi_mat*pi_mat') - llg2),colorbar
        
      case 'latent+param'
        
        %syms e r m
        %simplify(diff(e./(e + (r./(r+m)).^r),r))
        %simplify(diff(-1/( e + (r/(r+m))^r ) * (r/(r+m))^(r-1) * (m*r^2/((r+m)^2)),r))
        
        llg2_1=zeros(n,1);
        llg2_2=zeros(n,1);
        
        m0=m(y0ind);
        e0=expf1(y0ind);
        llg2_1(y0ind)=-(e0.*(r./(m0 + r)).^r.*(m0 + m0.*log(r./(m0 + r)) + r.*log(r./(m0 + r))))./((e0 + (r./(m0 + r)).^r).^2.*(m0 + r));
        llg2_2(y0ind)=-(m0.*(r./(m0 + r)).^r.*(m0.*(r./(m0 + r)).^r + e0.*m0 + e0.*r.^2.*log(r./(m0 + r)) + e0.*m0.*r + e0.*m0.*r.*log(r./(m0 + r))))./((e0 + (r./(m0 + r)).^r).^2.*(m0 + r).^2);
   
        llg2_2(yind)= (y(yind).*m(yind) - m(yind).^2)./(r+m(yind)).^2;
        
        llg2=[llg2_1; llg2_2];
        
        % correction due to the log transformation
        llg2 = llg2.*lik.disper;
    end
  end    
  
  function llg3 = lik_zinegbin_llg3(lik, y, ff, param, z)
  %LIK_ZINEGBIN_LLG3  Third gradients of the log likelihood
  %
  %  Description
  %    LLG3 = LIK_ZINEGBIN_LLG3(LIK, Y, F, PARAM) takes a likelihood
  %    structure LIK, incedence counts Y, expected counts Z and
  %    latent values F and returns the third gradients of the log
  %    likelihood with respect to PARAM. At the moment PARAM can be
  %    only 'latent'. LLG3 is a 2-by-2-by-2-by-N array of with third
  %    gradients, where LLG3(:,:,1,i) is the third derivative wrt f1 for
  %    the i'th observation and LLG3(:,:,2,i) is the third derivative wrt
  %    f2 for the i'th observation. This subfunction is needed when using 
  %    Laplace approximation for inference with non-Gaussian likelihoods.
  %
  %  See also
  %    LIK_ZINEGBIN_LL, LIK_ZINEGBIN_LLG, LIK_ZINEGBIN_LLG2, GPLA_E, GPLA_G

    if isempty(z)
      error(['lik_zinegbin -> lik_zinegbin_llg3: missing z!   '... 
             'Zinegbin likelihood needs the expected number of    '...
             'occurrences as an extra input z. See, for         '...
             'example, lik_zinegbin and gpla_e.               ']);
    end

    f=ff(:);
    
    n=size(y,1);
    f1=f(1:n);
    f2=f((n+1):2*n);
    y0ind=y==0;
    yind=y>0;
    
    r = lik.disper;
    m = exp(f2).*z;
    expf1=exp(f1);
    
    switch param
      case 'param'
        
      case 'latent'
      nl=2;
      llg3=zeros(nl,nl,nl,n);
      
      % 11
      %simplify(diff(-exp(f1)/(1+exp(f1))^2 + exp(f1)*(r/(r+exp(f2)*z))^r/(exp(f1)+(r/(r+exp(f2)*z))^r)^2,f1))          
      %simplify(diff(-exp(f1)/(1+exp(f1))^2 + exp(f1)*(r/(r+exp(f2)*z))^r/(exp(f1)+(r/(r+exp(f2)*z))^r)^2,f2))
      
      % 12/21
      % simplify(diff((r/(r+exp(f2)*z))^(r-1)*(exp(f2)*z*r^2/(r+exp(f2)*z)^2)*exp(f1)/(exp(f1)+(r/(r+exp(f2)*z))^r)^2,f1))
      % simplify(diff((r/(r+exp(f2)*z))^(r-1)*(exp(f2)*z*r^2/(r+exp(f2)*z)^2)*exp(f1)/(exp(f1)+(r/(r+exp(f2)*z))^r)^2,f2))
      
      % 22
      % simplify(diff(-1/(exp(f1)+(r/(r+z*exp(f2)))^r)*((r/(r+z*exp(f2)))^(2*r-2)*(z*exp(f2)*r^2/(r+z*exp(f2))^2)^2/(exp(f1)+(r/(r+z*exp(f2)))^r) + (r-1)*(r/(r+z*exp(f2)))^(r-2)*(-z*exp(f2)^2*r^3/(r+z*exp(f2))^4) + (r/(r+z*exp(f2)))^(r-1)*(z*exp(f2)*r^2*(r+z*exp(f2))-2*z*exp(f2)^2*r^2)/(r+z*exp(f2))^3),f1))
      % simplify(diff(-1/(exp(f1)+(r/(r+z*exp(f2)))^r)*((r/(r+z*exp(f2)))^(2*r-2)*(z*exp(f2)*r^2/(r+z*exp(f2))^2)^2/(exp(f1)+(r/(r+z*exp(f2)))^r) + (r-1)*(r/(r+z*exp(f2)))^(r-2)*(-z*exp(f2)^2*r^3/(r+z*exp(f2))^4) + (r/(r+z*exp(f2)))^(r-1)*(z*exp(f2)*r^2*(r+z*exp(f2))-2*z*exp(f2)^2*r^2)/(r+z*exp(f2))^3),f2))
      % with symbolic math toolbox:
      % simplify(diff(simplify(diff(simplify(diff((-log(1+exp(f1)) + log( exp(f1) + (r./(r+z*exp(f2))).^r )),f2)),f2)),f1))
      
      expf2=exp(f2);
      m0=m(y0ind);
      z0=z(y0ind);
      expf1y0ind=expf1(y0ind);
      expf1y0ind2=expf1y0ind.^2;
      expf2y0ind=expf2(y0ind);
      
      % y=0:
      % thrid derivative derivative wrt f1 (11)
      llg3(1,1,1,y0ind) = (2.*expf1y0ind2)./(expf1y0ind + 1).^3 - expf1y0ind./(expf1y0ind + 1).^2 - (2.*expf1y0ind2.*(r./(r + m0)).^r)./(expf1y0ind + (r./(r + m0)).^r).^3 + (expf1y0ind.*(r./(r + m0)).^r)./(expf1y0ind + (r./(r + m0)).^r).^2;
      % thrid derivative derivative wrt f2 (11)
      llg3(1,1,2,y0ind)=-(r.*m0.*expf1y0ind.*(expf1y0ind - (r./(r + m0)).^r).*(r./(r + m0)).^r)./((r + m0).*(expf1y0ind + (r./(r + m0)).^r).^3);
        
      % thrid derivative derivative wrt f1 (12/21)
      llg3(1,2,1,y0ind) = -(r.*m0.*expf1y0ind.*(expf1y0ind - (r./(r + m0)).^r).*(r./(r + m0)).^r)./((r + m0).*(expf1y0ind + (r./(r + m0)).^r).^3);
      llg3(2,1,1,y0ind) = llg3(1,2,1,y0ind);
      % thrid derivative derivative wrt f2 (12/21)
      llg3(1,2,2,y0ind) = (r.^2.*m0.*expf1y0ind.*(r./(r + m0)).^r.*(expf1y0ind + (r./(r + m0)).^r + m0.*(r./(r + m0)).^r - expf1y0ind.*m0))./((r + m0).^2.*(expf1y0ind + (r./(r + m0)).^r).^3);
      llg3(2,1,2,y0ind) = llg3(1,2,2,y0ind);
      
      % thrid derivative derivative wrt f1 (22)
      llg3(2,2,1,y0ind) = (r.^2.*m0.*expf1y0ind.*(r./(r + m0)).^r.*(expf1y0ind + (r./(r + m0)).^r + m0.*(r./(r + m0)).^r - expf1y0ind.*m0))./((r + m0).^2.*(expf1y0ind + (r./(r + m0)).^r).^3);
      % thrid derivative derivative wrt f1 (22)
      llg3(2,2,2,y0ind) = ((r.^2.*m0.*expf2y0ind.*(z0.*expf1y0ind2 + z0.*(r./(r + m0)).^(2.*r) + 3.*r.*z0.*expf1y0ind2) - r.^2.*m0.*(r.*(r./(r + m0)).^(2.*r) + r.*expf1y0ind2 + r.*expf1y0ind2.*m0.^2)).*(r./(r + m0)).^r + expf1y0ind.*(r.^2.*m0.*expf2y0ind.*(2.*z0 + 3.*r.*z0) - r.^2.*m0.*(2.*r - r.*m0.^2)).*(r./(r + m0)).^(2.*r))./((r + m0).^3.*(expf1y0ind + (r./(r + m0)).^r).^3);

      % y>0:
      llg3(1,1,1,yind) = -expf1(yind).*(1-expf1(yind))./(1+expf1(yind)).^3;
      llg3(2,2,2,yind) = - m(yind).*(r.^2 + y(yind).*r)./(r + m(yind)).^2 + 2.*m(yind).^2.*(r.^2 + y(yind).*r)./(r + m(yind)).^3;
      
      case 'latent2+param'
        
        % simplify(diff(-e/(1+e)^2 + e*((r/(r+m))^r)/(e+((r/(r+m))^r))^2,r))
        % simplify(diff((r/(r+m))^(r-1)*(m*r^2/(r+m)^2)*e/(e+((r/(r+m))^r))^2,r))
        % simplify(diff(-1./(e+((r./(r+m)).^r)).*( (r./(r+m)).^(2*r-2).*(m.*r.^2./(r+m).^2).^2./(e+((r./(r+m)).^r)) + (r-1).*(r./(r+m)).^(r-2).*(-m.^2.*r.^3./(r+m).^4) + (r./(r+m)).^(r-1).*(m.*r.^2.*(r+m)-2*m.^2.*r.^2)./(r+m).^3),r))
        
        llg3_11=zeros(n,1);
        llg3_12=zeros(n,1);
        llg3_22=zeros(n,1);          
         
        e0=expf1(y0ind);
        m0=m(y0ind);
        
        llg3_11(y0ind)=(e0.*(e0 - (r./(m0 + r)).^r).*(r./(m0 + r)).^r.*(m0 + m0.*log(r./(m0 + r)) + r.*log(r./(m0 + r))))./((e0 + (r./(m0 + r)).^r).^3.*(m0 + r));
        llg3_12(y0ind)=(e0.^2.*m0.*(r./(m0 + r)).^r.*(m0 + r.^2.*log(r./(m0 + r)) + m0.*r + m0.*r.*log(r./(m0 + r))) - e0.*m0.*(r./(m0 + r)).^(2.*r).*(r.^2.*log(r./(m0 + r)) - m0 + m0.*r + m0.*r.*log(r./(m0 + r))))./((e0 + (r./(m0 + r)).^r).^3.*(m0 + r).^2);
        llg3_22(y0ind)=-(m0.*r.*(r./(m0 + r)).^(2.*r).*(4.*e0.*m0 - 2.*e0.*m0.^2 + e0.*m0.^2.*r + e0.*r.^2.*log(r./(m0 + r)) + e0.*m0.*r + e0.*m0.*r.*log(r./(m0 + r)) + e0.*m0.*r.^2.*log(r./(m0 + r)) + e0.*m0.^2.*r.*log(r./(m0 + r))) + m0.*r.*(r./(m0 + r)).^r.*(2.*m0.*(r./(m0 + r)).^(2.*r) + 2*e0.^2.*m0 - 2.*e0.^2.*m0.^2 + e0.^2.*m0.*r - e0.^2.*m0.^2.*r + e0.^2.*r.^2.*log(r./(m0 + r)) - e0.^2.*m0.*r.^2.*log(r./(m0 + r)) - e0.^2.*m0.^2.*r.*log(r./(m0 + r)) + e0.^2.*m0.*r.*log(r./(m0 + r))))./((e0 + (r./(m0 + r)).^r).^3.*(m0 + r).^3);
        
        llg3_22(yind) = m(yind).*(y(yind).*r - 2.*r.*m(yind) - m(yind).*y(yind))./(r+m(yind)).^3;
        
        llg3 = [diag(llg3_11) diag(llg3_12); diag(llg3_12) diag(llg3_22)];
        
        % correction due to the log transformation
        llg3 = llg3.*lik.disper;
    end
  end
  
  function [logM_0, m_1, sigm2hati1] = lik_zinegbin_tiltedMoments(lik, y, i1, sigm2_i, myy_i, z)
  %LIK_ZINEGBIN_TILTEDMOMENTS  Returns the marginal moments for EP algorithm
  %
  %  Description
  %    [M_0, M_1, M2] = LIK_ZINEGBIN_TILTEDMOMENTS(LIK, Y, I, S2,
  %    MYY, Z) takes a likelihood structure LIK, incedence counts
  %    Y, expected counts Z, index I and cavity variance S2 and
  %    mean MYY. Returns the zeroth moment M_0, mean M_1 and
  %    variance M_2 of the posterior marginal (see Rasmussen and
  %    Williams (2006): Gaussian processes for Machine Learning,
  %    page 55). This subfunction is needed when using EP for 
  %    inference with non-Gaussian likelihoods.
  %
  %  See also
  %    GPEP_E
    
    if isempty(z)
      error(['lik_zinegbin -> lik_zinegbin_tiltedMoments: missing z!'... 
             'Zinegbin likelihood needs the expected number of            '...
             'occurrences as an extra input z. See, for                 '...
             'example, lik_zinegbin and gpep_e.                       ']);
    end
    
%     yy = y(i1);
%     avgE = z(i1);
%     r = lik.disper;
%     
%     % get a function handle of an unnormalized tilted distribution 
%     % (likelihood * cavity = Negative-binomial * Gaussian)
%     % and useful integration limits
%     [tf,minf,maxf]=init_zinegbin_norm(yy,myy_i,sigm2_i,avgE,r);
%     
%     % Integrate with quadrature
%     RTOL = 1.e-6;
%     ATOL = 1.e-10;
%     [m_0, m_1, m_2] = quad_moments(tf, minf, maxf, RTOL, ATOL);
%     sigm2hati1 = m_2 - m_1.^2;
%     
%     % If the second central moment is less than cavity variance
%     % integrate more precisely. Theoretically for log-concave
%     % likelihood should be sigm2hati1 < sigm2_i.
%     if sigm2hati1 >= sigm2_i
%       ATOL = ATOL.^2;
%       RTOL = RTOL.^2;
%       [m_0, m_1, m_2] = quad_moments(tf, minf, maxf, RTOL, ATOL);
%       sigm2hati1 = m_2 - m_1.^2;
%       if sigm2hati1 >= sigm2_i
%         error('lik_zinegbin_tilted_moments: sigm2hati1 >= sigm2_i');
%       end
%     end
    
  end
  
  function [g_i] = lik_zinegbin_siteDeriv(lik, y, i1, sigm2_i, myy_i, z)
  %LIK_ZINEGBIN_SITEDERIV  Evaluate the expectation of the gradient
  %                      of the log likelihood term with respect
  %                      to the likelihood parameters for EP 
  %
  %  Description [M_0, M_1, M2] =
  %    LIK_ZINEGBIN_SITEDERIV(LIK, Y, I, S2, MYY, Z) takes a
  %    likelihood structure LIK, incedence counts Y, expected
  %    counts Z, index I and cavity variance S2 and mean MYY. 
  %    Returns E_f [d log p(y_i|f_i) /d a], where a is the
  %    likelihood parameter and the expectation is over the
  %    marginal posterior. This term is needed when evaluating the
  %    gradients of the marginal likelihood estimate Z_EP with
  %    respect to the likelihood parameters (see Seeger (2008):
  %    Expectation propagation for exponential families). This
  %    subfunction is needed when using EP for inference with
  %    non-Gaussian likelihoods and there are likelihood parameters.
  %
  %  See also
  %    GPEP_G

    if isempty(z)
      error(['lik_zinegbin -> lik_zinegbin_siteDeriv: missing z!'... 
             'Zinegbin likelihood needs the expected number of        '...
             'occurrences as an extra input z. See, for             '...
             'example, lik_zinegbin and gpla_e.                   ']);
    end

%     yy = y(i1);
%     avgE = z(i1);
%     r = lik.disper;
%     
%     % get a function handle of an unnormalized tilted distribution 
%     % (likelihood * cavity = Negative-binomial * Gaussian)
%     % and useful integration limits
%     [tf,minf,maxf]=init_zinegbin_norm(yy,myy_i,sigm2_i,avgE,r);
%     % additionally get function handle for the derivative
%     td = @deriv;
%     
%     % Integrate with quadgk
%     [m_0, fhncnt] = quadgk(tf, minf, maxf);
%     [g_i, fhncnt] = quadgk(@(f) td(f).*tf(f)./m_0, minf, maxf);
%     g_i = g_i.*r;
% 
%     function g = deriv(f)
%       mu = avgE.*exp(f);
%       g = 0;
%       g = g + log(r./(r+mu)) + 1 - (r+yy)./(r+mu);
%       for i2 = 0:yy-1
%         g = g + 1 ./ (i2 + r);
%       end
%     end
  end

  function [lpyt,Ey, Vary] = lik_zinegbin_predy(lik, Ef, Covf, yt, zt)
  %LIK_ZINEGBIN_PREDY  Returns the predictive mean, variance and density of y
  %
  %  Description         
  %    [EY, VARY] = LIK_ZINEGBIN_PREDY(LIK, EF, VARF) takes a
  %    likelihood structure LIK, posterior mean EF and posterior
  %    covariance COVF of the latent variable and returns the
  %    posterior predictive mean EY and variance VARY of the
  %    observations related to the latent variables. This 
  %    subfunction is needed when computing posterior predictive 
  %    distributions for future observations.
  %        
  %    [Ey, Vary, PY] = LIK_ZINEGBIN_PREDY(LIK, EF, VARF YT, ZT)
  %    Returns also the predictive density of YT, that is 
  %        p(yt | zt) = \int p(yt | f, zt) p(f|y) df.
  %    This requires also the incedence counts YT, expected counts ZT.
  %    This subfunction is needed when computing posterior predictive 
  %    distributions for future observations.
  %
  %  See also
  %    GPLA_PRED, GPEP_PRED, GPMC_PRED

    if isempty(zt)
      error(['lik_zinegbin -> lik_zinegbin_predy: missing zt!'... 
             'Zinegbin likelihood needs the expected number of    '...
             'occurrences as an extra input zt. See, for         '...
             'example, lik_zinegbin and gpla_e.               ']);
    end

    ntest=size(zt,1);
    %avgE = zt;
    r = lik.disper;
    
    Py = zeros(size(zt));
    
    S=10000;
    for i1=1:ntest
      Sigm_tmp=Covf(i1:ntest:(2*ntest),i1:ntest:(2*ntest));
      Sigm_tmp=(Sigm_tmp+Sigm_tmp')./2;
      f_star=mvnrnd(Ef(i1:ntest:(2*ntest)), Sigm_tmp, S);
      
      m = exp(f_star(:,2)).*zt(i1);
      expf1=exp(f_star(:,1));
      
      if yt(i1)==0
        Py(i1)=mean(exp(-log(1+expf1) + log( expf1 + (r./(r+m)).^r )));
      else
        Py(i1)=mean(exp(-log(1+expf1) + r.*(log(r) - log(r+m)) + gammaln(r+yt(i1)) - gammaln(r) - gammaln(yt(i1)+1) + yt(i1).*(log(m) - log(r+m))));
      end
    end
    Ey = [];
    Vary = [];
    lpyt=log(Py);
  end

  function [df,minf,maxf] = init_zinegbin_norm(yy,myy_i,sigm2_i,avgE,r)
  %INIT_ZINEGBIN_NORM
  %
  %  Description
  %    Return function handle to a function evaluating
  %    Negative-Binomial * Gaussian which is used for evaluating
  %    (likelihood * cavity) or (likelihood * posterior) Return
  %    also useful limits for integration. This is private function
  %    for lik_zinegbin.
  %  
  %  See also
  %    LIK_ZINEGBIN_TILTEDMOMENTS, LIK_ZINEGBIN_SITEDERIV,
  %    LIK_ZINEGBIN_PREDY
    
%   % avoid repetitive evaluation of constant part
%     ldconst = -gammaln(r)-gammaln(yy+1)+gammaln(r+yy)...
%               - log(sigm2_i)/2 - log(2*pi)/2;
%     % Create function handle for the function to be integrated
%     df = @zinegbin_norm;
%     % use log to avoid underflow, and derivates for faster search
%     ld = @log_zinegbin_norm;
%     ldg = @log_zinegbin_norm_g;
%     ldg2 = @log_zinegbin_norm_g2;
% 
%     % Set the limits for integration
%     % Negative-binomial likelihood is log-concave so the zinegbin_norm
%     % function is unimodal, which makes things easier
%     if yy==0
%       % with yy==0, the mode of the likelihood is not defined
%       % use the mode of the Gaussian (cavity or posterior) as a first guess
%       modef = myy_i;
%     else
%       % use precision weighted mean of the Gaussian approximation
%       % of the Negative-Binomial likelihood and Gaussian
%       mu=log(yy/avgE);
%       s2=(yy+r)./(yy.*r);
%       modef = (myy_i/sigm2_i + mu/s2)/(1/sigm2_i + 1/s2);
%     end
%     % find the mode of the integrand using Newton iterations
%     % few iterations is enough, since the first guess in the right direction
%     niter=4;       % number of Newton iterations
%     mindelta=1e-6; % tolerance in stopping Newton iterations
%     for ni=1:niter
%       g=ldg(modef);
%       h=ldg2(modef);
%       delta=-g/h;
%       modef=modef+delta;
%       if abs(delta)<mindelta
%         break
%       end
%     end
%     % integrand limits based on Gaussian approximation at mode
%     modes=sqrt(-1/h);
%     minf=modef-8*modes;
%     maxf=modef+8*modes;
%     modeld=ld(modef);
%     iter=0;
%     % check that density at end points is low enough
%     lddiff=20; % min difference in log-density between mode and end-points
%     minld=ld(minf);
%     step=1;
%     while minld>(modeld-lddiff)
%       minf=minf-step*modes;
%       minld=ld(minf);
%       iter=iter+1;
%       step=step*2;
%       if iter>100
%         error(['lik_zinegbin -> init_zinegbin_norm: ' ...
%                'integration interval minimun not found ' ...
%                'even after looking hard!'])
%       end
%     end
%     maxld=ld(maxf);
%     step=1;
%     while maxld>(modeld-lddiff)
%       maxf=maxf+step*modes;
%       maxld=ld(maxf);
%       iter=iter+1;
%       step=step*2;
%       if iter>100
%         error(['lik_zinegbin -> init_zinegbin_norm: ' ...
%                'integration interval maximun not found ' ...
%                'even after looking hard!'])
%       end
%     end
%     
% %     while minld>(modeld-lddiff)
% %       minf=minf-modes;
% %       minld=ld(minf);
% %       iter=iter+1;
% %       if iter>100
% %         error(['lik_zinegbin -> init_zinegbin_norm: ' ...
% %                'integration interval minimun not found ' ...
% %                'even after looking hard!'])
% %       end
% %     end
% %     maxld=ld(maxf);
% %     while maxld>(modeld-lddiff)
% %       maxf=maxf+modes;
% %       maxld=ld(maxf);
% %       iter=iter+1;
% %       if iter>100
% %         error(['lik_zinegbin -> init_zinegbin_norm: ' ...
% %                'integration interval maximum not found ' ...
% %                'even after looking hard!'])
% %       end
% %       
% %     end
%     
%     function integrand = zinegbin_norm(f)
%     % Negative-binomial * Gaussian
%       mu = avgE.*exp(f);
%       integrand = exp(ldconst ...
%                       +yy.*(log(mu)-log(r+mu))+r.*(log(r)-log(r+mu)) ...
%                       -0.5*(f-myy_i).^2./sigm2_i);
%     end
%     
%     function log_int = log_zinegbin_norm(f)
%     % log(Negative-binomial * Gaussian)
%     % log_zinegbin_norm is used to avoid underflow when searching
%     % integration interval
%       mu = avgE.*exp(f);
%       log_int = ldconst...
%                 +yy.*(log(mu)-log(r+mu))+r.*(log(r)-log(r+mu))...
%                 -0.5*(f-myy_i).^2./sigm2_i;
%     end
%     
%     function g = log_zinegbin_norm_g(f)
%     % d/df log(Negative-binomial * Gaussian)
%     % derivative of log_zinegbin_norm
%       mu = avgE.*exp(f);
%       g = -(r.*(mu - yy))./(mu.*(mu + r)).*mu ...
%           + (myy_i - f)./sigm2_i;
%     end
%     
%     function g2 = log_zinegbin_norm_g2(f)
%     % d^2/df^2 log(Negative-binomial * Gaussian)
%     % second derivate of log_zinegbin_norm
%       mu = avgE.*exp(f);
%       g2 = -(r*(r + yy))/(mu + r)^2.*mu ...
%            -1/sigm2_i;
%     end
    
  end

  function p = lik_zinegbin_invlink(lik, f, z)
  %LIK_ZINEGBIN_INVLINK  Returns values of inverse link function
  %             
  %  Description 
  %    P = LIK_ZINEGBIN_INVLINK(LIK, F) takes a likelihood structure LIK and
  %    latent values F and returns the values of inverse link function P.
  %    This subfunction is needed when using function gp_predprctmu.
  %
  %     See also
  %     LIK_ZINEGBIN_LL, LIK_ZINEGBIN_PREDY
  
    p = exp(f);
  end
  
  function reclik = lik_zinegbin_recappend(reclik, ri, lik)
  %RECAPPEND  Append the parameters to the record
  %
  %  Description 
  %    RECLIK = GPCF_ZINEGBIN_RECAPPEND(RECLIK, RI, LIK) takes a
  %    likelihood record structure RECLIK, record index RI and
  %    likelihood structure LIK with the current MCMC samples of
  %    the parameters. Returns RECLIK which contains all the old
  %    samples and the current samples from LIK. This subfunction
  %    is needed when using MCMC sampling (gp_mc).
  % 
  %  See also
  %    GP_MC

  % Initialize record
    if nargin == 2
      reclik.type = 'Zinegbin';
      reclik.nondiagW=true;

      % Initialize parameter
      reclik.disper = [];

      % Set the function handles
      reclik.fh.pak = @lik_zinegbin_pak;
      reclik.fh.unpak = @lik_zinegbin_unpak;
      reclik.fh.lp = @lik_zinegbin_lp;
      reclik.fh.lpg = @lik_zinegbin_lpg;
      reclik.fh.ll = @lik_zinegbin_ll;
      reclik.fh.llg = @lik_zinegbin_llg;    
      reclik.fh.llg2 = @lik_zinegbin_llg2;
      reclik.fh.llg3 = @lik_zinegbin_llg3;
      reclik.fh.tiltedMoments = @lik_zinegbin_tiltedMoments;
      reclik.fh.predy = @lik_zinegbin_predy;
      reclik.fh.invlink = @lik_zinegbin_invlink;
      reclik.fh.recappend = @lik_zinegbin_recappend;
      reclik.p=[];
      reclik.p.disper=[];
      if ~isempty(ri.p.disper)
        reclik.p.disper = ri.p.disper;
      end
      return
    end
    
    reclik.disper(ri,:)=lik.disper;
    if ~isempty(lik.p.disper)
        reclik.p.disper = feval(lik.p.disper.fh.recappend, reclik.p.disper, ri, lik.p.disper);
    end
  end
end

<|MERGE_RESOLUTION|>--- conflicted
+++ resolved
@@ -61,18 +61,10 @@
 
   ip=inputParser;
   ip.FunctionName = 'LIK_ZINEGBIN';
-<<<<<<< HEAD
   ip=iparser(ip,'addOptional','lik', [], @isstruct);
   ip=iparser(ip,'addParamValue','disper',10, @(x) isscalar(x) && x>0);
-  %ip=iparser(ip,'addParamValue','disper_prior',prior_fixed(), @(x) isstruct(x) || isempty(x));
   ip=iparser(ip,'addParamValue','disper_prior',prior_logunif(), @(x) isstruct(x) || isempty(x));
   ip=iparser(ip,'parse',varargin{:});
-=======
-  ip.addOptional('lik', [], @isstruct);
-  ip.addParamValue('disper',10, @(x) isscalar(x) && x>0);
-  ip.addParamValue('disper_prior',prior_logunif(), @(x) isstruct(x) || isempty(x));
-  ip.parse(varargin{:});
->>>>>>> 73495c4d
   lik=ip.Results.lik;
   
   if isempty(lik)
