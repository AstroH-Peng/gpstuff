--- conflicted
+++ resolved
@@ -445,17 +445,12 @@
   [g_i, fhncnt] = quadgk(@(f) td(f).*tf(f)./m_0, minf, maxf);
   g_i = g_i.*r;
 
-<<<<<<< HEAD
   function g = deriv(f, yc, r, yy)
-    g = yc.*(1./r + log(yy)) - exp(-f).*yy.^r.*log(yy);
-=======
-  function g = deriv(f)
     if yc==0     
       g = -exp(-f).*yy.^r.*log(yy);
     else
       g = (1./r + log(yy)) - exp(-f).*yy.^r.*log(yy);
     end
->>>>>>> 5e7380db
   end
 end
 
