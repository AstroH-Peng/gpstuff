--- conflicted
+++ resolved
@@ -77,11 +77,7 @@
   gp = gp_optim(gp, x, y);
   
   % Predict values at test inputs xt
-<<<<<<< HEAD
-  [Ef,Varf] = gp_pred(gp, x, y, 'xt', xt);
-=======
   [Eft,Varft] = gp_pred(gp, x, y, 'xt', xt);
->>>>>>> 90afd7c6
   
   
 %% Compare against full GP solution (table)
@@ -108,21 +104,13 @@
     % Draw 95% uncertainty interval
     color=0.85*[1,1,1];
     p=patch([xt; flipud(xt)], ...
-<<<<<<< HEAD
-            [Ef+1.96*sqrt(Varf); flipud(Ef-1.96*sqrt(Varf))],color);
-=======
             [Eft+1.96*sqrt(Varft); flipud(Eft-1.96*sqrt(Varft))],color);
->>>>>>> 90afd7c6
     set(p,'EdgeColor','none')
   
     % Show data and predicted mean
     h=plot(xt,sinc(xt),'-r', ...
            x,y,'+k', ...
-<<<<<<< HEAD
-           xt,Ef,'--','LineWidth', 1, 'MarkerSize',5);
-=======
            xt,Eft,'--','LineWidth', 1, 'MarkerSize',5);
->>>>>>> 90afd7c6
        
     % Legend and labels   
     xlabel('Input, x');
