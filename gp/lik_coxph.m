function lik = lik_coxph(varargin)
%LIK_COXPH    Create a Cox proportional hazard likelihood structure
%
%  Description
%    LIK = LIK_COXPH('PARAM1',VALUE1,'PARAM2,VALUE2,...) 
%    creates a proportional hazard model where a piecewise log-constant
%    baseline hazard is assumed.  
%    
%    The likelihood contribution for the ith observation is
%
%      l_i = h_i(y_i)^(1-z_i)*[exp(-int_0^y_i*h_i dt)],
%    
%    where hazard is h_i=h_0(y_i)*exp(f_i). A zero mean Gaussian process
%    prior is placed for f = [f_1, f_2,...,f_n] ~ N(0, C). C is the
%    covariance matrix, whose elements are given as C_ij = c(x_i, x_j |
%    th). The function c(x_i, x_j| th) is covariance function and th its
%    parameters, hyperparameters. We place a hyperprior for
%    hyperparameters, p(th). 
%
%    The time axis is partioned into K intervals with equal lengths:
%    0 = s_0 < s_1 < ... < s_K, where s_K > y_i for all i. The baseline
%    hazard rate function h_0 is piecewise constant,  
%
%      h_0(t) = la_k,
%
%    when t belongs to the interval (s_{k-1},s_k] and where ft_k=log(la_k).
%    The hazard rate function is smoothed by assuming another Gaussian
%    process prior ft = [ft_1, ft_2,...,ft_K] ~ N(0, C). 
%
%    z is a vector of censoring indicators with z = 0 for uncensored event
%    and z = 1 for right censored event. 
%
%    When using the Coxph likelihood you need to give the vector z
%    as an extra parameter to each function that requires also y. 
%    For example, you should call gpla_e as follows: gpla_e(w, gp,
%    x, y, 'z', z)
%
%  See also
%    GP_SET, LIK_*, PRIOR_*
%

% Copyright (c) 2007-2010 Jarno Vanhatalo & Jouni Hartikainen
% Copyright (c) 2010 Aki Vehtari
% Copyright (c) 2011 Jaakko Riihimäki

% This software is distributed under the GNU General Public
% License (version 3 or later); please refer to the file
% License.txt, included with the software, for details.

  ip=inputParser;
  ip.FunctionName = 'LIK_COXPH';
  ip.addOptional('lik', [], @isstruct);
  ip.addParamValue('S', linspace(0,1.001,50), @(x) isvector(x));
  ip.addParamValue('stratificationVariables', [], @(x) isvector(x) && all(rem(x,1)==0));
  ip.addParamValue('removeStratificationVariables', [], @(x) ismember(x, {'on' 'off'}));
  ip.parse(varargin{:});
  lik=ip.Results.lik;
  
  if isempty(lik)
    init=true;
    lik.type = 'Coxph';
    lik.nondiagW=true;
  else
    if ~isfield(lik,'type') || ~isequal(lik.type,'Coxph')
      error('First argument does not seem to be a valid likelihood function structure')
    end
    init=false;
  end
  
  if init || ~ismember('S', ip.UsingDefaults)
    s=ip.Results.S;
    xtmp=zeros(length(s)-1,1);
    for i2=1:(length(s)-1)
      xtmp(i2,1)=mean([s(i2) s(i2+1)]);
    end
    lik.xtime=xtmp;
    lik.stime=s;
  end
  
  if ~ismember('stratificationVariables', ip.UsingDefaults)
    lik.stratificationVariables = ip.Results.stratificationVariables;
    if ~ismember('stratificationVariables', ip.UsingDefaults)
      if isequal(ip.Results.removeStratificationVariables, 'on')
        lik.removeStratificationVariables=true;
      end
    end
  end
  
  if init
    % Set the function handles to the nested functions
    lik.fh.pak = @lik_coxph_pak;
    lik.fh.unpak = @lik_coxph_unpak;
%   lik.fh.lp = @lik_coxph_lp;
%   lik.fh.lpg = @lik_coxph_lpg;
    lik.fh.ll = @lik_coxph_ll;
    lik.fh.llg = @lik_coxph_llg;    
    lik.fh.llg2 = @lik_coxph_llg2;
    lik.fh.llg3 = @lik_coxph_llg3;
    lik.fh.tiltedMoments = @lik_coxph_tiltedMoments;
    lik.fh.predy = @lik_coxph_predy;
    lik.fh.invlink = @lik_coxph_invlink;
    lik.fh.recappend = @lik_coxph_recappend;
    lik.fh.predcdf= @lik_coxph_predcdf;
  end

  function [w,s] = lik_coxph_pak(lik)
  %LIK_COXPH_PAK  Combine likelihood parameters into one vector.
  %
  %  Description 
  %    W = LIK_COXPH_PAK(LIK) takes a likelihood structure LIK and
  %    combines the parameters into a single row vector W. This is 
  %    a mandatory subfunction used for example in energy and 
  %    gradient computations.
  %     
  %       w = log(lik.disper)
  %
  %   See also
  %   LIK_COXPH_UNPAK, GP_PAK
    
    w=[];s={};
  end


  function [lik, w] = lik_coxph_unpak(lik, w)
  %LIK_COXPH_UNPAK  Extract likelihood parameters from the vector.
  %
  %  Description
  %    [LIK, W] = LIK_COXPH_UNPAK(W, LIK) takes a likelihood
  %    structure LIK and extracts the parameters from the vector W
  %    to the LIK structure. This is a mandatory subfunction used 
  %    for example in energy and gradient computations.
  %     
  %   Assignment is inverse of  
  %       w = log(lik.disper)
  %
  %   See also
  %   LIK_COXPH_PAK, GP_UNPAK
  
    lik=lik;
    w=w;
    
  end
  
  function ll = lik_coxph_ll(lik, y, f, z)
  %LIK_COXPH_LL  Log likelihood
  %
  %  Description
  %    LL = LIK_COXPH_LL(LIK, Y, F, Z) takes a likelihood
  %    structure LIK, incedence counts Y, expected counts Z, and
  %    latent values F. Returns the log likelihood, log p(y|f,z).
  %    This subfunction is needed when using Laplace approximation
  %    or MCMC for inference with non-Gaussian likelihoods. This 
  %    subfunction is also used in information criteria (DIC, WAIC)
  %    computations.
  %
  %  See also
  %    LIK_COXPH_LLG, LIK_COXPH_LLG3, LIK_COXPH_LLG2, GPLA_E
    
    if isempty(z)
      error(['lik_coxph -> lik_coxph_ll: missing z!    '... 
             'Coxph likelihood needs the expected number of    '...
             'occurrences as an extra input z. See, for         '...
             'example, lik_coxph and gpla_e.               ']);
    end
    
    [n,ny]=size(y);    
    ntime=size(lik.xtime,1);
    i3v=ones(size(y,1),1);
    if isfield(lik, 'stratificationVariables')
      f1=f(1:ntime*lik.n_u);
      f2=f((ntime*lik.n_u+1):(ntime*lik.n_u+n));
      for i=1:lik.n_u
        i3v(lik.stratind{i})=i;
      end
    else
      f1=f(1:ntime);
      f2=f((ntime+1):(ntime+n));
    end    
    
    la1=exp(f1);
    eta2=exp(f2);
    
    nu=1-z;
    sd=lik.stime(2)-lik.stime(1);
    
    if ny==1
      ll=0;
      for i1=1:n
        i3=i3v(i1);
        nft=(i3-1)*ntime;
        si=sum(y(i1)>lik.stime);
        ll=ll + nu(i1).*(f1(si+nft)+f2(i1)) - (y(i1)-lik.stime(si)).*la1(si+nft).*eta2(i1) ...
              - sum(sd.*la1((1+nft):(si-1+nft)).*eta2(i1));
      end
    else
      
      ll=0;
      sb=sum(bsxfun(@gt,y(:,1),lik.stime),2);
      se=sum(bsxfun(@gt,y(:,2),lik.stime),2);
      for i1=1:n        
        i3=i3v(i1);        
        nft=(i3-1)*ntime;
        if sb(i1)==0
          ll=ll + nu(i1).*(f1(se(i1)+nft)+f2(i1)) - (y(i1,2)-lik.stime(se(i1))).*la1(se(i1)+nft).*eta2(i1) ...
                - sum(sd.*la1((1+nft):(se(i1)-1+nft)).*eta2(i1));
        else
          
          if se(i1)==sb(i1)
            ll=ll + nu(i1).*(f1(se(i1)+nft)+f2(i1)) - (y(i1,2)-y(i1,1)).*la1(se(i1)+nft).*eta2(i1);
          else
            ll=ll + nu(i1).*(f1(se(i1)+nft)+f2(i1)) - (y(i1,2)-lik.stime(se(i1))).*la1(se(i1)+nft).*eta2(i1) ...
                - sum(sd.*la1((sb(i1)+1+nft):(se(i1)-1+nft)).*eta2(i1)) - (lik.stime(sb(i1)+1)-y(i1,1)).*la1(sb(i1)+nft).*eta2(i1);
          end
        end
      end
    end
  end

  function llg = lik_coxph_llg(lik, y, f, param, z)
  %LIK_COXPH_LLG  Gradient of the log likelihood
  %
  %  Description 
  %    LLG = LIK_COXPH_LLG(LIK, Y, F, PARAM) takes a likelihood
  %    structure LIK, incedence counts Y, expected counts Z and
  %    latent values F. Returns the gradient of the log likelihood
  %    with respect to PARAM. At the moment PARAM can be 'param' or
  %    'latent'. This subfunction is needed when using Laplace 
  %    approximation or MCMC for inference with non-Gaussian 
  %    likelihoods.
  %
  %  See also
  %    LIK_COXPH_LL, LIK_COXPH_LLG2, LIK_COXPH_LLG3, GPLA_E

    if isempty(z)
      error(['lik_coxph -> lik_coxph_llg: missing z!    '... 
             'Coxph likelihood needs the expected number of    '...
             'occurrences as an extra input z. See, for         '...
             'example, lik_coxph and gpla_e.               ']);
    end
    
    ntime=size(lik.xtime,1);    
    
    [n,ny]=size(y);
    i3v=ones(size(y));
    if isfield(lik, 'stratificationVariables')
      f1=f(1:ntime*lik.n_u);
      f2=f((ntime*lik.n_u+1):(ntime*lik.n_u+n));
      llg=zeros(ntime*lik.n_u+n,1);
      for i=1:lik.n_u
        i3v(lik.stratind{i})=i;
      end
      nf1=lik.n_u*ntime;
    else
      f1=f(1:ntime);
      f2=f((ntime+1):(ntime+n));
      llg=zeros(ntime+n,1);
      nf1=ntime;
    end
    
    la1=exp(f1(:));
    eta2=exp(f2(:));
    
    nu=1-z;
    sd=lik.stime(2)-lik.stime(1);
    
    switch param
      case 'latent'
          
      if ny==1
        if ~isfield(lik, 'stratificationVariables')
          for i1=1:ntime
            ind=y>=lik.stime(i1) & y<lik.stime(i1+1);
            llg(i1)= sum(nu(ind) - (y(ind)-lik.stime(i1)).*la1(i1).*eta2(ind)) - sum(sum(sd.*la1(i1)).*eta2(~ind & y>=lik.stime(i1+1)));
          end
        else
          for j=1:lik.n_u
            for i1=1:ntime
              ind=y>=lik.stime(i1) & y<lik.stime(i1+1);
              ind2=lik.stratind{j};
              llg(i1+(j-1)*ntime)= sum(nu(ind & ind2) - (y(ind & ind2)-lik.stime(i1)).*la1(i1+(j-1)*ntime).*eta2(ind & ind2)) - sum(sum(sd.*la1(i1+(j-1)*ntime)).*eta2((~ind & ind2) & y>=lik.stime(i1+1)));
            end
          end
        end
        for i1=1:n
          i3=i3v(i1);
          nft=(i3-1)*ntime;
          si=sum(y(i1)>lik.stime);
          llg(i1+nf1)= nu(i1) - (y(i1)-lik.stime(si)).*la1(si+nft).*eta2(i1) - sum(sd.*la1((1+nft):(si-1+nft)).*eta2(i1));
        end
      else
        for i1=1:ntime
          
          % left truncated + follow-up entry: (1)
          ind_vkst = y(:,1)>=lik.stime(i1) & y(:,1)<lik.stime(i1+1) & y(:,2)>=lik.stime(i1+1);
          % follow-up entry + follow-up exit: (2)
          ind_stsp = y(:,1)>=lik.stime(i1) & y(:,1)<lik.stime(i1+1) & y(:,2)>=lik.stime(i1) & y(:,2)<lik.stime(i1+1);
          % follow-up: (3)
          ind_s = y(:,1)<lik.stime(i1) & y(:,2)>=lik.stime(i1+1);
          % follow-up exit: (4)
          ind_sp = y(:,1)<lik.stime(i1) & y(:,2)>=lik.stime(i1) & y(:,2)<lik.stime(i1+1);
          
          if ~isfield(lik, 'stratificationVariables')
            % (1)
            s2b=sum(-(lik.stime(i1+1)-y(ind_vkst,1)).*la1(i1).*eta2(ind_vkst));
            % (2)
            s3b=sum(nu(ind_stsp)) - sum((y(ind_stsp,2)-y(ind_stsp,1)).*la1(i1).*eta2(ind_stsp));
            % (3)
            s4= - sum(sd.*la1(i1).*eta2(ind_s));
            % (4)
            s5=sum(nu(ind_sp)) - sum((y(ind_sp,2)-lik.stime(i1)).*la1(i1).*eta2(ind_sp));
            
            llg(i1) = s2b+s3b+s4+s5;
          else
            for j=1:lik.n_u
              ind2 = lik.stratind{j};
              nft=(j-1)*ntime;
              % (1)
              s2b=sum(-(lik.stime(i1+1)-y(ind_vkst & ind2,1)).*la1(i1+nft).*eta2(ind_vkst & ind2));
              % (2)
              s3b=sum(nu(ind_stsp & ind2)) - sum((y(ind_stsp & ind2,2)-y(ind_stsp & ind2,1)).*la1(i1+nft).*eta2(ind_stsp & ind2));
              % (3)
              s4= - sum(sd.*la1(i1+nft).*eta2(ind_s & ind2));
              % (4)
              s5=sum(nu(ind_sp & ind2)) - sum((y(ind_sp & ind2,2)-lik.stime(i1)).*la1(i1+nft).*eta2(ind_sp & ind2));
              
              llg(i1+nft) = s2b+s3b+s4+s5;
            end
          end
          
        end
        
        sb=sum(bsxfun(@gt,y(:,1),lik.stime),2);
        se=sum(bsxfun(@gt,y(:,2),lik.stime),2);
        for i1=1:n
          i3=i3v(i1);
          nft=(i3-1)*ntime;
          if sb(i1)==0
            llg(i1+nf1)= nu(i1) - (y(i1,2)-lik.stime(se(i1))).*la1(se(i1)+nft).*eta2(i1) - sum(sd.*la1((1+nft):(se(i1)-1+nft)).*eta2(i1));
          else
            if se(i1)==sb(i1)
              llg(i1+nf1) = nu(i1) - (y(i1,2)-y(i1,1)).*la1(se(i1)+nft).*eta2(i1);
            else
              llg(i1+nf1) = nu(i1) - (y(i1,2)-lik.stime(se(i1))).*la1(se(i1)+nft).*eta2(i1) - sum(sd.*la1((sb(i1)+1+nft):(se(i1)-1+nft)).*eta2(i1)) - (lik.stime(sb(i1)+1)-y(i1,1)).*la1(sb(i1)+nft).*eta2(i1);
            end
          end
        end
        
      end
      
    end
  end

  function [llg2,llg2mat] = lik_coxph_llg2(lik, y, f, param, z)
  %function [pi_vec, pi_mat] = lik_coxph_llg2(lik, y, ff, param, z)
  %LIK_COXPH_LLG2  Second gradients of the log likelihood
  %
  %  Description        
  %    LLG2 = LIK_COXPH_LLG2(LIK, Y, F, PARAM) takes a likelihood
  %    structure LIK, incedence counts Y, expected counts Z, and
  %    latent values F. Returns the Hessian of the log likelihood
  %    with respect to PARAM. At the moment PARAM can be only
  %    'latent'. LLG2 is a vector with diagonal elements of the
  %    Hessian matrix (off diagonals are zero). This subfunction
  %    is needed when using Laplace approximation or EP for inference 
  %    with non-Gaussian likelihoods.
  %
  %  See also
  %    LIK_COXPH_LL, LIK_COXPH_LLG, LIK_COXPH_LLG3, GPLA_E

    if isempty(z)
      error(['lik_coxph -> lik_coxph_llg2: missing z!   '... 
             'Coxph likelihood needs the expected number of    '...
             'occurrences as an extra input z. See, for         '...
             'example, lik_coxph and gpla_e.               ']);
    end
    
    [n,ny]=size(y);
    ntime=size(lik.xtime,1);
    i3v=ones(size(y,1),1);
    if isfield(lik, 'stratificationVariables')
      f1=f(1:ntime*lik.n_u);
      f2=f((ntime*lik.n_u+1):(ntime*lik.n_u+n));
      llg2=zeros(ntime*lik.n_u+n,1);
      llg2mat=zeros(ntime*lik.n_u,n);
      for i=1:lik.n_u
        i3v(lik.stratind{i})=i;
      end
      nf1=ntime*lik.n_u;
    else
      f1=f(1:ntime);
      f2=f((ntime+1):(ntime+n));
      llg2=zeros(ntime+n,1);
      llg2mat=zeros(ntime,n);
      nf1=ntime;
    end
   
    la1=exp(f1);
    eta2=exp(f2);
    
    %nu=1-z;
    sd=lik.stime(2)-lik.stime(1);
    switch param
      case 'latent'
        
        if ny==1
          % 11
          if ~isfield(lik, 'stratificationVariables')
            for i1=1:ntime
              ind=y>=lik.stime(i1) & y<lik.stime(i1+1);
              llg2(i1)= sum(-(y(ind)-lik.stime(i1)).*la1(i1).*eta2(ind)) - sum(sum(sd.*la1(i1)).*eta2(~ind & y>=lik.stime(i1+1)));
              %llg2(i1,i1)= sum(-(y(ind)-lik.stime(i1)).*la1(i1).*eta2(ind)) - sum(sum(sd.*la1(i1)).*eta2(~ind & y>=lik.stime(i1+1)));
            end
          else
            for j=1:lik.n_u
              for i1=1:ntime                
                ind=y>=lik.stime(i1) & y<lik.stime(i1+1);
                ind2=lik.stratind{j};
                llg2(i1+(j-1)*ntime)= sum(-(y(ind & ind2)-lik.stime(i1)).*la1(i1+ntime*(j-1)).*eta2(ind & ind2)) - sum(sum(sd.*la1(i1+ntime*(j-1))).*eta2((~ind & ind2) & y>=lik.stime(i1+1)));
                %llg2(i1,i1)= sum(-(y(ind)-lik.stime(i1)).*la1(i1).*eta2(ind)) - sum(sum(sd.*la1(i1)).*eta2(~ind & y>=lik.stime(i1+1)));
              end
            end
          end
          
          % 22
          for i1=1:n
            si=sum(y(i1)>lik.stime);
            i3=i3v(i1);
            llg2(i1+nf1)= -(y(i1)-lik.stime(si)).*la1(si+(i3-1)*ntime).*eta2(i1) - sum(sd.*la1((1+(i3-1)*ntime):(si-1+(i3-1)*ntime)).*eta2(i1));
            %llg2(i1+ntime,i1+ntime)= -(y(i1)-lik.stime(si)).*la1(si).*eta2(i1) - sum(sd.*la1(1:(si-1)).*eta2(i1));
          end
          
          % derivative wrt f1 and f2:
          if ~isfield(lik, 'stratificationVariables')
            for i1=1:ntime
              ind=y>=lik.stime(i1) & y<lik.stime(i1+1);
              llg2mat(i1,find(ind))= -(y(ind)-lik.stime(i1)).*la1(i1).*eta2(ind);
              llg2mat(i1,find((~ind & y>=lik.stime(i1+1)))) = - sd.*la1(i1).*eta2((~ind & y>=lik.stime(i1+1)));
              %llg2(i1,ntime+find(ind))= -(y(ind)-lik.stime(i1)).*la1(i1).*eta2(ind);
              %llg2(i1,ntime+find((~ind & y>=lik.stime(i1+1)))) = - sd.*la1(i1).*eta2((~ind & y>=lik.stime(i1+1)));
              %llg2(ntime+find(ind),i1)=llg2(i1,ntime+find(ind));
              %llg2(ntime+find((~ind & y>=lik.stime(i1+1))),i1)=llg2(i1,ntime+find((~ind & y>=lik.stime(i1+1))));
            end
          else
            for j=1:lik.n_u
              ind2=lik.stratind{j};
              for i1=1:ntime
                ind=y>=lik.stime(i1) & y<lik.stime(i1+1);
                llg2mat(i1+(j-1)*ntime,find(ind & ind2))= -(y(ind & ind2)-lik.stime(i1)).*la1(i1+(j-1)*ntime).*eta2(ind & ind2);
                llg2mat(i1+(j-1)*ntime,find(((~ind & ind2) & y>=lik.stime(i1+1)))) = - sd.*la1(i1+(j-1)*ntime).*eta2(((~ind & ind2) & y>=lik.stime(i1+1)));
                %llg2(i1,ntime+find(ind))= -(y(ind)-lik.stime(i1)).*la1(i1).*eta2(ind);
                %llg2(i1,ntime+find((~ind & y>=lik.stime(i1+1)))) = - sd.*la1(i1).*eta2((~ind & y>=lik.stime(i1+1)));
                %llg2(ntime+find(ind),i1)=llg2(i1,ntime+find(ind));
                %llg2(ntime+find((~ind & y>=lik.stime(i1+1))),i1)=llg2(i1,ntime+find((~ind & y>=lik.stime(i1+1))));
              end
            end
          end
          
        else
          
          % 11
          for i1=1:ntime
            
            % left truncated + follow-up entry: (1)
            ind_vkst = y(:,1)>=lik.stime(i1) & y(:,1)<lik.stime(i1+1) & y(:,2)>=lik.stime(i1+1);
            % follow-up entry + follow-up exit: (2)
            ind_stsp = y(:,1)>=lik.stime(i1) & y(:,1)<lik.stime(i1+1) & y(:,2)>=lik.stime(i1) & y(:,2)<lik.stime(i1+1);
            % follow-up: (3)
            ind_s = y(:,1)<lik.stime(i1) & y(:,2)>=lik.stime(i1+1);
            % follow-up exit: (4)
            ind_sp = y(:,1)<lik.stime(i1) & y(:,2)>=lik.stime(i1) & y(:,2)<lik.stime(i1+1);
            
            if ~isfield(lik, 'stratificationVariables')
              % (1)
              s2b=sum(-(lik.stime(i1+1)-y(ind_vkst,1)).*la1(i1).*eta2(ind_vkst));
              % (2)
              s3b=-sum((y(ind_stsp,2)-y(ind_stsp,1)).*la1(i1).*eta2(ind_stsp));
              % (3)
              s4=-sum(sd.*la1(i1).*eta2(ind_s));
              % (4)
              s5=-sum((y(ind_sp,2)-lik.stime(i1)).*la1(i1).*eta2(ind_sp));
              llg2(i1) = s2b+s3b+s4+s5;
            else
              for j=1:lik.n_u
                ind2=lik.stratind{j};
                nft=(j-1)*ntime;
                % (1)
                s2b=sum(-(lik.stime(i1+1)-y(ind_vkst & ind2,1)).*la1(i1+nft).*eta2(ind_vkst & ind2));
                % (2)
                s3b=-sum((y(ind_stsp & ind2,2)-y(ind_stsp & ind2,1)).*la1(i1+nft).*eta2(ind_stsp & ind2));
                % (3)
                s4=-sum(sd.*la1(i1+nft).*eta2(ind_s & ind2));
                % (4)
                s5=-sum((y(ind_sp & ind2,2)-lik.stime(i1)).*la1(i1+nft).*eta2(ind_sp & ind2));
                llg2(i1+nft) = s2b+s3b+s4+s5;
              end
            end
          end
          
          % 22
          sb=sum(bsxfun(@gt,y(:,1),lik.stime),2);
          se=sum(bsxfun(@gt,y(:,2),lik.stime),2);
          for i1=1:n
            i3=i3v(i1);
            nft=(i3-1)*ntime;
            if sb(i1)==0
              llg2(i1+nf1)= -(y(i1,2)-lik.stime(se(i1))).*la1(se(i1)+nft).*eta2(i1) - sum(sd.*la1((1+nft):(se(i1)-1+nft)).*eta2(i1));
              %llg2(i1+ntime,i1+ntime)= -(y(i1,2)-lik.stime(se)).*la1(se).*eta2(i1) - sum(sd.*la1(1:(se-1)).*eta2(i1));
            else
              if se(i1)==sb(i1)
                llg2(i1+nf1) = -(y(i1,2)-y(i1,1)).*la1(se(i1)+nft).*eta2(i1);
                %llg2(i1+ntime,i1+ntime) = -(y(i1,2)-y(i1,1)).*la1(se).*eta2(i1);
              else
                llg2(i1+nf1) = -(y(i1,2)-lik.stime(se(i1))).*la1(se(i1)+nft).*eta2(i1) - sum(sd.*la1((sb(i1)+1+nft):(se(i1)-1+nft)).*eta2(i1)) - (lik.stime(sb(i1)+1)-y(i1,1)).*la1(sb(i1)+nft).*eta2(i1);
                %llg2(i1+ntime,i1+ntime) = -(y(i1,2)-lik.stime(se)).*la1(se).*eta2(i1) - sum(sd.*la1((sb+1):(se-1)).*eta2(i1)) - (lik.stime(sb+1)-y(i1,1)).*la1(sb).*eta2(i1);
              end
            end
          end
          
          % derivative wrt f1 and f2:
          for i1=1:ntime
            
            % left truncated + follow-up entry: (1)
            ind_vkst = y(:,1)>=lik.stime(i1) & y(:,1)<lik.stime(i1+1) & y(:,2)>=lik.stime(i1+1);
            % follow-up entry + follow-up exit: (2)
            ind_stsp = y(:,1)>=lik.stime(i1) & y(:,1)<lik.stime(i1+1) & y(:,2)>=lik.stime(i1) & y(:,2)<lik.stime(i1+1);
            % follow-up: (3)
            ind_s = y(:,1)<lik.stime(i1) & y(:,2)>=lik.stime(i1+1);
            % follow-up exit: (4)
            ind_sp = y(:,1)<lik.stime(i1) & y(:,2)>=lik.stime(i1) & y(:,2)<lik.stime(i1+1);

            
            if ~isfield(lik, 'stratificationVariables')
              % (1)
              llg2mat(i1,ind_vkst)=-(lik.stime(i1+1)-y(ind_vkst,1)).*la1(i1).*eta2(ind_vkst);
              % (2)
              llg2mat(i1,ind_stsp)=-(y(ind_stsp,2)-y(ind_stsp,1)).*la1(i1).*eta2(ind_stsp);
              % (3)
              llg2mat(i1,ind_s)= -sd.*la1(i1).*eta2(ind_s);
              % (4)
              llg2mat(i1,ind_sp)=-(y(ind_sp,2)-lik.stime(i1)).*la1(i1).*eta2(ind_sp);
            else
              for j=1:lik.n_u
                ind2=lik.stratind{j};
                nft=(j-1)*ntime;
                % (1)
                llg2mat(i1+nft,ind_vkst & ind2)=-(lik.stime(i1+1)-y(ind_vkst & ind2,1)).*la1(i1+nft).*eta2(ind_vkst & ind2);
                % (2)
                llg2mat(i1+nft,ind_stsp & ind2)=-(y(ind_stsp & ind2,2)-y(ind_stsp & ind2,1)).*la1(i1+nft).*eta2(ind_stsp & ind2);
                % (3)
                llg2mat(i1+nft,ind_s & ind2)= -sd.*la1(i1+nft).*eta2(ind_s & ind2);
                % (4)
                llg2mat(i1+nft,ind_sp & ind2)=-(y(ind_sp & ind2,2)-lik.stime(i1)).*la1(i1+nft).*eta2(ind_sp & ind2);
              end
            end
          end
      end
    end
  end    
  
  function [llg3,llg3mat] = lik_coxph_llg3(lik, y, f, param, z, j1)
  %LIK_COXPH_LLG3  Third gradients of the log likelihood
  %
  %  Description
  %    LLG3 = LIK_COXPH_LLG3(LIK, Y, F, PARAM) takes a likelihood
  %    structure LIK, incedence counts Y, expected counts Z and
  %    latent values F and returns the third gradients of the log
  %    likelihood with respect to PARAM. At the moment PARAM can be
  %    only 'latent'. LLG3 is a vector with third gradients. This 
  %    subfunction is needed when using Laplace approximation for 
  %    inference with non-Gaussian likelihoods.
  %
  %  See also
  %    LIK_COXPH_LL, LIK_COXPH_LLG, LIK_COXPH_LLG2, GPLA_E, GPLA_G

    if isempty(z)
      error(['lik_coxph -> lik_coxph_llg3: missing z!   '... 
             'Coxph likelihood needs the expected number of    '...
             'occurrences as an extra input z. See, for         '...
             'example, lik_coxph and gpla_e.               ']);
    end
    
    ntime=size(lik.xtime,1);
    
    [n,ny]=size(y);
    if isfield(lik, 'stratificationVariables')
      f1=f(1:ntime*lik.n_u);
      f2=f((ntime*lik.n_u+1):(ntime*lik.n_u+n));
      llg3=zeros(ntime*lik.n_u+n,1);
      llg3mat=zeros(ntime*lik.n_u,n);
      nf1=ntime*lik.n_u;
      if j1>nf1
        for j=1:lik.n_u
          if lik.stratind{j}(j1-nf1)==1;
            i3=j;
            break;
          end
        end
      end
    else
      f1=f(1:ntime);
      f2=f((ntime+1):(ntime+n));
      llg3=zeros(ntime+n,1);
      llg3mat=zeros(ntime,n);
      nf1=ntime;
      i3=1;
    end
    
    la1=exp(f1);
    eta2=exp(f2);
    
    %nu=1-z;
    sd=lik.stime(2)-lik.stime(1);
   
    
    switch param
      case 'latent'
        
        if ny==1
          
          if j1<=nf1
            
            indt=rem(j1,ntime);
            if indt==0
              indt=ntime;
            end
            
            % 11
            ind=y>=lik.stime(indt) & y<lik.stime(indt+1);
            
            if isfield(lik, 'stratificationVariables')
              ind2=lik.stratind{(j1-indt)/ntime+1};
            else
              ind2=ones(size(ind));
            end
            
            fi=find(ind & ind2);
            fni=find((~ind & ind2) & y>=lik.stime(indt));
            
            llg3(j1) = sum(-(y(ind & ind2)-lik.stime(indt)).*la1(j1).*eta2(ind & ind2)) - sum(sum(sd.*la1(j1)).*eta2((~ind & ind2) & y>=lik.stime(indt+1)));

            if ~isempty(fi)
              valtmp=(-(y(ind & ind2)-lik.stime(indt)).*la1(j1).*eta2(ind & ind2));
              for m2i=1:length(valtmp)
                llg3( nf1+fi(m2i))  = valtmp(m2i);
              end
            end
            if ~isempty(fni)
              valtmp2=(-sd.*la1(j1).*eta2(((~ind & ind2) & y>=lik.stime(indt+1))));
              for m2i=1:length(valtmp2)
                llg3( nf1+fni(m2i))  = valtmp2(m2i);
              end
            end
            
            % 12/21
            % derivative wrt f1 and f2:
            val1tmp=-(y(ind & ind2)-lik.stime(indt)).*la1(j1).*eta2(ind & ind2);
            llg3mat(j1,fi)= val1tmp;
            
            val2tmp = - sd.*la1(j1).*eta2(((~ind & ind2) & y>=lik.stime(indt+1)));
            llg3mat(j1,fni) = val2tmp;
            
          else            
            
            % 11
            s1=sum(y(j1-nf1)>lik.stime);
            llg3((1+(i3-1)*ntime):(s1-1+(i3-1)*ntime)) = - sd.*la1((1+(i3-1)*ntime):(s1-1+(i3-1)*ntime)).*eta2(j1-nf1);
            llg3(s1+(i3-1)*ntime) = -(y(j1-nf1)-lik.stime(s1)).*la1(s1+(i3-1)*ntime).*eta2(j1-nf1);
            
            % 22
            llg3(j1) = -(y(j1-nf1)-lik.stime(s1)).*la1(s1+(i3-1)*ntime).*eta2(j1-nf1) ...
                        - sum(sd.*la1((1+(i3-1)*ntime):(s1-1+(i3-1)*ntime)).*eta2(j1-nf1));
            
            % 12/21
            % derivative wrt f1 and f2:
            val3tmp = - sd.*la1((1+(i3-1)*ntime):(s1-1+(i3-1)*ntime)).*eta2(j1-nf1);
            llg3mat((1+(i3-1)*ntime):(s1-1+(i3-1)*ntime),j1-nf1)= val3tmp;
            llg3mat(s1+(i3-1)*ntime,j1-nf1) = -(y(j1-nf1)-lik.stime(s1)).*la1(s1+(i3-1)*ntime).*eta2(j1-nf1);
            
          end
          
        else
          
          if j1<=nf1
            
            indt=rem(j1,ntime);
            if indt==0
              indt=ntime;
            end                      
            if isfield(lik, 'stratificationVariables')
              ind2=lik.stratind{(j1-indt)/ntime+1};
            else
              ind2=ones(size(y,1),1);
            end
            
            % 11
            % left truncated + follow-up entry: (1)
            ind_vkst = y(:,1)>=lik.stime(indt) & y(:,1)<lik.stime(indt+1) & y(:,2)>=lik.stime(indt+1);
            % follow-up entry + follow-up exit: (2)
            ind_stsp = y(:,1)>=lik.stime(indt) & y(:,1)<lik.stime(indt+1) & y(:,2)>=lik.stime(indt) & y(:,2)<lik.stime(indt+1);
            % follow-up: (3)
            ind_s = y(:,1)<lik.stime(indt) & y(:,2)>=lik.stime(indt+1);
            % follow-up exit: (4)
            ind_sp = y(:,1)<lik.stime(indt) & y(:,2)>=lik.stime(indt) & y(:,2)<lik.stime(indt+1);
            
            
            % (1)
            s2b=sum(-(lik.stime(indt+1)-y(ind_vkst & ind2,1)).*la1(j1).*eta2(ind_vkst & ind2));
            % (2)
            s3b=-sum((y(ind_stsp & ind2,2)-y(ind_stsp & ind2,1)).*la1(j1).*eta2(ind_stsp & ind2));
            % (3)
            s4=-sum(sd.*la1(j1).*eta2(ind_s & ind2));
            % (4)
            s5=-sum((y(ind_sp & ind2,2)-lik.stime(indt)).*la1(j1).*eta2(ind_sp & ind2));
            
            llg3(j1) = s2b+s3b+s4+s5;
            
            % 22
            % (1)
            llg3(nf1+find(ind_vkst & ind2))=-(lik.stime(indt+1)-y(ind_vkst & ind2,1)).*la1(j1).*eta2(ind_vkst & ind2);
            % (2)
            llg3(nf1+find(ind_stsp & ind2))=-(y(ind_stsp & ind2,2)-y(ind_stsp & ind2,1)).*la1(j1).*eta2(ind_stsp & ind2);
            % (3)
            llg3(nf1+find(ind_s & ind2))= -sd.*la1(j1).*eta2(ind_s & ind2);
            % (4)
            llg3(nf1+find(ind_sp & ind2))=-(y(ind_sp & ind2,2)-lik.stime(indt)).*la1(j1).*eta2(ind_sp & ind2);
            
            % 12/21
            llg3mat(j1,find(ind_vkst & ind2))=-(lik.stime(indt+1)-y(ind_vkst & ind2,1)).*la1(j1).*eta2(ind_vkst & ind2);
            % (2)
            llg3mat(j1,find(ind_stsp & ind2))=-(y(ind_stsp & ind2,2)-y(ind_stsp & ind2,1)).*la1(j1).*eta2(ind_stsp & ind2);
            % (3)
            llg3mat(j1,find(ind_s & ind2))= -sd.*la1(j1).*eta2(ind_s & ind2);
            % (4)
            llg3mat(j1,find(ind_sp & ind2))=-(y(ind_sp & ind2,2)-lik.stime(indt)).*la1(j1).*eta2(ind_sp & ind2);
          else
            
            sb=sum(y(j1-nf1,1)>lik.stime); % begin
            se=sum(y(j1-nf1,2)>lik.stime); % end
            
            nft=(i3-1)*ntime;
            % 11
            if sb==0
              llg3((1+nft):(se-1+nft))= -sd.*la1((1+nft):(se-1+nft)).*eta2(j1-nf1);
              llg3(se+nft)= -(y(j1-nf1,2)-lik.stime(se)).*la1(se+nft).*eta2(j1-nf1);
            else
              if se==sb
                llg3(se+nft) = -(y(j1-nf1,2)-y(j1-nf1,1)).*la1(se+nft).*eta2(j1-nf1);
              else
                llg3(sb+nft) = - (lik.stime(sb+1)-y(j1-nf1,1)).*la1(sb+nft).*eta2(j1-nf1);
                llg3((sb+1+nft):(se-1+nft)) = - sd.*la1((sb+1+nft):(se-1+nft)).*eta2(j1-nf1);
                llg3(se+nft) = -(y(j1-nf1,2)-lik.stime(se)).*la1(se+nft).*eta2(j1-nf1);
              end
            end
            
            % 12/21
            if sb==0
              llg3mat((1+nft):(se-1+nft),j1-nf1) = -sd.*la1((1+nft):(se-1+nft)).*eta2(j1-nf1);              
              llg3mat(se+nft,j1-nf1)= -(y(j1-nf1,2)-lik.stime(se)).*la1(se+nft).*eta2(j1-nf1);
            else
              if se==sb
                llg3mat(se+nft,j1-nf1) = -(y(j1-nf1,2)-y(j1-nf1,1)).*la1(se+nft).*eta2(j1-nf1);
              else
                llg3mat(sb+nft,j1-nf1) = - (lik.stime(sb+1)-y(j1-nf1,1)).*la1(sb+nft).*eta2(j1-nf1);
                llg3mat((sb+1+nft):(se-1+nft),j1-nf1) = - sd.*la1((sb+1+nft):(se-1+nft)).*eta2(j1-nf1);
                llg3mat(se+nft,j1-nf1) = -(y(j1-nf1,2)-lik.stime(se)).*la1(se+nft).*eta2(j1-nf1);
              end
            end
            
            % 22
            if sb==0
              llg3(j1)= -(y(j1-nf1,2)-lik.stime(se)).*la1(se+nft).*eta2(j1-nf1) - sum(sd.*la1((1+nft):(se-1+nft)).*eta2(j1-nf1));
            else
              if se==sb
                llg3(j1) = -(y(j1-nf1,2)-y(j1-nf1,1)).*la1(se+nft).*eta2(j1-nf1);
              else
                llg3(j1) = -(y(j1-nf1,2)-lik.stime(se)).*la1(se+nft).*eta2(j1-nf1) - sum(sd.*la1((sb+1+nft):(se-1+nft)).*eta2(j1-nf1)) - (lik.stime(sb+1)-y(j1-nf1,1)).*la1(sb+nft).*eta2(j1-nf1);
              end
            end
            
          end
        end
    end
  end

  
  function [logM_0, m_1, sigm2hati1] = lik_coxph_tiltedMoments(lik, y, i1, S2_i, M_i, z)
    %LIK_COXPH_TILTEDMOMENTS  Returns the marginal moments for EP algorithm
    %
    %  Description
    %    [M_0, M_1, M2] = LIK_COXPH_TILTEDMOMENTS(LIK, Y, I, S2,
    %    MYY, Z) takes a likelihood structure LIK, incedence counts
    %    Y, expected counts Z, index I and cavity variance S2 and
    %    mean MYY. Returns the zeroth moment M_0, mean M_1 and
    %    variance M_2 of the posterior marginal (see Rasmussen and
    %    Williams (2006): Gaussian processes for Machine Learning,
    %    page 55). This subfunction is needed when using EP for 
    %    inference with non-Gaussian likelihoods.
    %
    %  See also
    %    GPEP_E
    
      [n,ny]=size(y);
    
      % M_i(end);
      % S2_i(end,end);
      fgrid=M_i(end)+sqrt(S2_i(end,end))*[-6 6];
      fg=linspace(fgrid(1),fgrid(2),15);
      ng=length(fg);
      
      if isfield(gp.lik, 'stratificationVariables')
        ntime=size(lik.xtime,1)*gp.lik.n_u;
      else
        ntime=size(lik.xtime,1);
      end
      
      %f11=f(1:ntime);
      %f2=f((ntime+1):(ntime+n));
      %la1=exp(f1);
      %eta2=exp(f2);
      
      nu=1-z;
      sd=lik.stime(2)-lik.stime(1);
      if ny==1
        sb=1;
        se=sum(bsxfun(@gt,y(i1,1),lik.stime),2);
      end
      indf=sb:se;
      sdvec=[ones(se-1,1)*sd; y(i1)-lik.stime(se)];
      nutmp=zeros(se,1);
      nutmp(se)=nu(i1);
      
      for j1=1:ng
        
        % conditional distribution
        myy=M_i(indf)+S2_i(indf,end)*(1./S2_i(end,end))*(fg(j1)-M_i(end));
        myy0=myy;
        Sigm=S2_i(indf,indf)-S2_i(indf,end)*(1./S2_i(end,end))*S2_i(end,indf);
        Sigm0=Sigm;
        
        nu_prior=Sigm\myy;
        
        nt=size(myy,1);
        c1=exp(fg(j1));
        
        % site parameters
        tautilde=zeros(nt,1);
        nutilde=zeros(nt,1);
        ztilde=zeros(nt,1);
        
        max_small_ep_iter=50;
        tol=1e-9;
        small_ep_iter=1;
        
        tautilde0=Inf; nutilde0=Inf; ztilde0=Inf;
        
        logZep_tmp=0; logZep=Inf;
        %while small_ep_iter <= max_small_ep_iter && (sum(abs(tautilde0-tautilde)>tol) || sum(abs(nutilde0-nutilde)>tol) || sum(abs(ztilde0-ztilde)>tol))
        while small_ep_iter<=max_small_ep_iter && abs(logZep_tmp-logZep)>tol
          logZep_tmp=logZep;
          
          
          %tautilde0=tautilde; nutilde0=nutilde; ztilde0=ztilde;
          
          for k1=1:nt
            
            tau_i=Sigm(k1,k1)^-1-tautilde(k1);
            nu_i = Sigm(k1,k1)^-1*myy(k1)-nutilde(k1);
            myy_i=nu_i/tau_i;
            sigm2_i=tau_i^-1;
            
            % marginal moments
            [logM0(k1), muhati, sigm2hati] = coxph_tiltedMoments(sigm2_i, myy_i, nutmp(k1), sdvec(k1), c1);
            %[M0, muhati, sigm2hati] = coxph_tiltedMoments(lik, y(i1,:), k1, sigm2_i, myy_i, c1, sd_vec(i1), ztmp);
            
            deltatautilde=sigm2hati^-1-tau_i-tautilde(k1);
            tautilde(k1)=tautilde(k1)+deltatautilde;
            nutilde(k1)=sigm2hati^-1*muhati-nu_i;
            
            apu = deltatautilde/(1+deltatautilde*Sigm(k1,k1));
            Sigm = Sigm - apu*(Sigm(:,k1)*Sigm(:,k1)');
            
            % The below is how Rasmussen and Williams
            % (2006) do the update. The above version is
            % more robust.
            %apu = deltatautilde^-1+Sigm(k1,k1);
            %apu = (Sigm(:,k1)/apu)*Sigm(:,k1)';
            %Sigm = Sigm - apu;
            %Sigm=Sigm-(deltatautilde^-1+Sigm(k1,k1))^-1*(Sigm(:,k1)*Sigm(:,k1)');
            
            %myy=Sigm*nutilde;
            myy=Sigm*(nutilde+nu_prior);
            
            muvec_i(k1,1)=myy_i;
            sigm2vec_i(k1,1)=sigm2_i;
            
          end
          
          
          if tautilde > 0
            Stilde=tautilde;
            Stildesqroot=diag(sqrt(tautilde));
            B=eye(nt)+Stildesqroot*Sigm0*Stildesqroot;
            L=chol(B,'lower');
            
            V=(L\Stildesqroot)*Sigm0;
            Sigm=Sigm0-V'*V;
            %myy=Sigm*nutilde;
            myy=Sigm*(nutilde+nu_prior);
            
            %Ls = chol(Sigm);
            
            % Compute the marginal likelihood
            % Direct formula (3.65):
            % Sigmtilde=diag(1./tautilde);
            % mutilde=inv(Stilde)*nutilde;
            %
            % logZep=-0.5*log(det(Sigmtilde+K))-0.5*mutilde'*inv(K+Sigmtilde)*mutilde+
            %         sum(log(normcdf(y.*muvec_i./sqrt(1+sigm2vec_i))))+
            %         0.5*sum(log(sigm2vec_i+1./tautilde))+
            %         sum((muvec_i-mutilde).^2./(2*(sigm2vec_i+1./tautilde)))
            
            % 4. term & 1. term
            term41=0.5*sum(log(1+tautilde.*sigm2vec_i))-sum(log(diag(L)));
            
            % 5. term (1/2 element) & 2. term
            T=1./sigm2vec_i;
            Cnutilde = Sigm0*nutilde;
            L2 = V*nutilde;
            term52 = nutilde'*Cnutilde - L2'*L2 - (nutilde'./(T+Stilde)')*nutilde;
            term52 = term52.*0.5;
            
            % 5. term (2/2 element)
            term5=0.5*muvec_i'.*(T./(Stilde+T))'*(Stilde.*muvec_i-2*nutilde);
            
            % 3. term
            term3 = sum(logM0);
            
            V_tmp=(L\Stildesqroot);
            Sigm_inv_tmp=V_tmp'*V_tmp;
            
            term_add1=-0.5*myy0'*Sigm_inv_tmp*myy0;
            term_add2=myy0'*(eye(nt)-Sigm_inv_tmp*Sigm0)*nutilde;
            logZep = -(term41+term52+term5+term3+term_add1+term_add2);
            
            %logZep = -(term41+term52+term5+term3);
            
            small_ep_iter=small_ep_iter+1;
            %iter=iter+1;
          else
            error('tautilde <= 0')
          end
        end
        
        ZZ(j1,1)=exp(-logZep);
        MM(:,j1)=myy;
        SS2(:,:,j1)=Sigm;
        
      end
      
      %m_0=zeros(1,1);
      %m_1=zeros(nt+1,1);
      %sigm2hati1=zeros(nt+1,nt+1);
      % indf
      
      W=normpdf(fg,M_i(end),sqrt(S2_i(end,end)))*(fg(2)-fg(1));
      
      qw=W.*ZZ';
      m_0=sum(qw);
      m_1=[sum(bsxfun(@times,qw,MM),2); sum(qw.*fg)]./m_0;
      
      m_211=zeros(nt,nt);
      for k1=1:ng
        m_211=m_211+qw(k1)*(SS2(:,:,k1)+MM(:,k1)*MM(:,k1)');
      end
      m_212=(qw.*fg)*MM';
      m_222=(qw.*fg)*fg';
      
      m_2=[m_211 m_212'; m_212 m_222]./m_0;
      
      sigm2hati1=m_2 - m_1*m_1';
      logM_0 = log(m_0);
      
      %figure(1),hold on, plot(fg(j1),logZep,'.')
      %figure(2),hold on, plot(fg(j1),exp(-logZep),'.')
      
  end


%   function [m_0, m_1, sigm2hati1] = lik_coxph_tiltedMoments(lik, y, i1, sigm2_i, myy_i, z)
%   %LIK_COXPH_TILTEDMOMENTS  Returns the marginal moments for EP algorithm
%   %
%   %  Description
%   %    [M_0, M_1, M2] = LIK_COXPH_TILTEDMOMENTS(LIK, Y, I, S2,
%   %    MYY, Z) takes a likelihood structure LIK, incedence counts
%   %    Y, expected counts Z, index I and cavity variance S2 and
%   %    mean MYY. Returns the zeroth moment M_0, mean M_1 and
%   %    variance M_2 of the posterior marginal (see Rasmussen and
%   %    Williams (2006): Gaussian processes for Machine Learning,
%   %    page 55).
%   %
%   %  See also
%   %    GPEP_E
%     
%     if isempty(z)
%       error(['lik_coxph -> lik_coxph_tiltedMoments: missing z!'... 
%              'Coxph likelihood needs the expected number of            '...
%              'occurrences as an extra input z. See, for                 '...
%              'example, lik_coxph and gpep_e.                       ']);
%     end
%     
%     yy = y(i1);
%     avgE = z(i1);
%     
%     % get a function handle of an unnormalized tilted distribution 
%     % (likelihood * cavity = Negative-binomial * Gaussian)
%     % and useful integration limits
%     [tf,minf,maxf]=init_coxph_norm(yy,myy_i,sigm2_i,avgE,r);
%     
%     % Integrate with quadrature
%     RTOL = 1.e-6;
%     ATOL = 1.e-10;
%     [m_0, m_1, m_2] = quad_moments(tf, minf, maxf, RTOL, ATOL);
%     sigm2hati1 = m_2 - m_1.^2;
%     
%     % If the second central moment is less than cavity variance
%     % integrate more precisely. Theoretically for log-concave
%     % likelihood should be sigm2hati1 < sigm2_i.
%     if sigm2hati1 >= sigm2_i
%       ATOL = ATOL.^2;
%       RTOL = RTOL.^2;
%       [m_0, m_1, m_2] = quad_moments(tf, minf, maxf, RTOL, ATOL);
%       sigm2hati1 = m_2 - m_1.^2;
%       if sigm2hati1 >= sigm2_i
%         error('lik_coxph_tilted_moments: sigm2hati1 >= sigm2_i');
%       end
%     end
%     
%   end
  
  function [lpyt,Ey, Vary] = lik_coxph_predy(lik, Ef, Covf, yt, zt)
  %LIK_COXPH_PREDY  Returns the predictive mean, variance and density of y
  %
  %  Description         
  %    [EY, VARY] = LIK_COXPH_PREDY(LIK, EF, VARF) takes a
  %    likelihood structure LIK, posterior mean EF and posterior
  %    Variance VARF of the latent variable and returns the
  %    posterior predictive mean EY and variance VARY of the
  %    observations related to the latent variables. This 
  %    subfunction is needed when computing posterior predictive 
  %    distributions for future observations.
  %        
  %    [Ey, Vary, PY] = LIK_COXPH_PREDY(LIK, EF, VARF YT, ZT)
  %    Returns also the predictive density of YT, that is 
  %        p(yt | zt) = \int p(yt | f, zt) p(f|y) df.
  %    This requires also the incedence counts YT, expected counts ZT.
  %    This subfunction is needed when computing posterior predictive 
  %    distributions for future observations.
  %
  %  See also
  %    GPLA_PRED, GPEP_PRED, GPMC_PRED

    if isempty(zt)
      error(['lik_coxph -> lik_coxph_predy: missing zt!'... 
             'Coxph likelihood needs the expected number of    '...
             'occurrences as an extra input zt. See, for         '...
             'example, lik_coxph and gpla_e.               ']);
    end
    ntime=size(lik.xtime,1);
    
    ntest=size(zt,1);
    ny=size(yt,2);
    
    if isfield(lik, 'stratificationVariables')
      nf1=lik.n_u*ntime;
      i3v=zeros(ntest,1);
      for ii=1:length(lik.stratindt)
        i3v(lik.stratindt{ii})=ii;
      end
    else
      nf1=ntime;
      i3v=ones(ntest,1);
    end
    
    Py = zeros(size(zt));
    %Ey = zeros(size(zt));
    %EVary = zeros(size(zt));
    %VarEy = zeros(size(zt));
    
    S=10000;
    sd=lik.stime(2)-lik.stime(1);
    nu=1-zt;
    
    [nn1,nn2,c] =size(Covf);
    if (c>1) || (nn1==nn2)
      mcmc=false;
    else
      mcmc=true;      
    end
    
    for i1=1:ntest
      i3=i3v(i1);
      if mcmc
        Sigm_tmp=([Covf(1:ntime,:); Covf(i1+ntime,:)]);
        f_star=bsxfun(@plus,Ef([(1+(i3-1)*ntime):(i3*ntime) i1+nf1])', ...
          bsxfun(@times,sqrt(Sigm_tmp'),randn(S,nf1+1)));
      else
        Sigm_tmp=Covf([(1+(i3-1)*ntime):(i3*ntime) i1+nf1],[(1+(i3-1)*ntime):(i3*ntime) i1+nf1]);
        Sigm_tmp=(Sigm_tmp+Sigm_tmp')./2;
        f_star=mvnrnd(Ef([(1+(i3-1)*ntime):(i3*ntime) i1+nf1]), Sigm_tmp, S);
      end
      
      f1=f_star(:,1:ntime);
      f2=f_star(:,(ntime+1):end);
      
      la1=exp(f1);
      eta2=exp(f2);
      
      if ny==1
        si=sum(yt(i1)>lik.stime);
        Py(i1)=mean(exp(nu(i1).*(f1(:,si)+f2) - (yt(i1)-lik.stime(si)).*la1(:,si).*eta2 ...
                     - sum(sd.*la1(:,1:(si-1)),2).*eta2));
      else
        
        sb=sum(bsxfun(@gt,yt(i1,1),lik.stime),2);
        se=sum(bsxfun(@gt,yt(i1,2),lik.stime),2);
        
        if sb==0
          Py(i1) = mean(exp(nu(i1).*(f1(:,se)+f2) - (yt(i1,2)-lik.stime(se)).*la1(:,se).*eta2 - sum(sd.*la1(:,1:(se-1)),2).*eta2));
        else
          if se==sb
            Py(i1) = mean(exp(nu(i1).*(f1(:,se)+f2) - (yt(i1,2)-yt(i1,1)).*la1(:,se).*eta2));
          else
            Py(i1) = mean(exp(nu(i1).*(f1(:,se)+f2) - (yt(i1,2)-lik.stime(se)).*la1(:,se).*eta2 - sum(sd.*la1(:,(sb+1):(se-1)),2).*eta2 - (lik.stime(sb+1)-yt(i1,1)).*la1(:,sb).*eta2));
          end
        end
      end
    end
    Ey = [];
    Vary = [];
    lpyt=log(Py);
    
    %     % Evaluate Ey and Vary
%     for i1=1:length(Ef)
%       %%% With quadrature
%       myy_i = Ef(i1);
%       sigm_i = sqrt(Varf(i1));
%       minf=myy_i-6*sigm_i;
%       maxf=myy_i+6*sigm_i;
% 
%       F = @(f) exp(log(avgE(i1))+f+norm_lpdf(f,myy_i,sigm_i));
%       Ey(i1) = quadgk(F,minf,maxf);
%       
%       F2 = @(f) exp(log(avgE(i1).*exp(f)+((avgE(i1).*exp(f)).^2/r))+norm_lpdf(f,myy_i,sigm_i));
%       EVary(i1) = quadgk(F2,minf,maxf);
%       
%       F3 = @(f) exp(2*log(avgE(i1))+2*f+norm_lpdf(f,myy_i,sigm_i));
%       VarEy(i1) = quadgk(F3,minf,maxf) - Ey(i1).^2;
%     end
%     Vary = EVary + VarEy;
% 
%     % Evaluate the posterior predictive densities of the given observations
%     if nargout > 2
%       for i1=1:length(Ef)
%         % get a function handle of the likelihood times posterior
%         % (likelihood * posterior = Negative-binomial * Gaussian)
%         % and useful integration limits
%         [pdf,minf,maxf]=init_coxph_norm(...
%           yt(i1),Ef(i1),Varf(i1),avgE(i1),r);
%         % integrate over the f to get posterior predictive distribution
%         Py(i1) = quadgk(pdf, minf, maxf);
%       end
%     end
  end

  function [logM_0, m_1, sigm2hati1] = coxph_tiltedMoments(sigm2_i, myy_i, nutmp, sd, c1)
  
  integrand = @(f) exp(-c1.*exp(f).*sd + nutmp*(f+log(c1)) - log(sigm2_i)/2 - log(2*pi)/2 - 0.5*(f-myy_i).^2./sigm2_i);
  RTOL = 1.e-6;
  ATOL = 1.e-10;
  minf=myy_i+sqrt(sigm2_i)*(-6);
  maxf=myy_i+sqrt(sigm2_i)*(6);
  
  [m_0, m_1, m_2] = quad_moments(integrand, minf, maxf, RTOL, ATOL);
  sigm2hati1 = m_2 - m_1.^2;
  
  % If the second central moment is less than cavity variance
  % integrate more precisely. Theoretically for log-concave
  % likelihood should be sigm2hati1 < sigm2_i.
  
  if sigm2hati1 >= sigm2_i
    ATOL = ATOL.^2;
    RTOL = RTOL.^2;
    [m_0, m_1, m_2] = quad_moments(tf, minf, maxf, RTOL, ATOL);
    sigm2hati1 = m_2 - m_1.^2;
    if sigm2hati1 >= sigm2_i
      error('lik_poisson_tilted_moments: sigm2hati1 >= sigm2_i');
    end
  end
  logM_0 = log(m_0);
  end


  function [df,minf,maxf] = init_coxph_norm(yy,myy_i,sigm2_i,avgE,r)
  %INIT_COXPH_NORM
  %
  %  Description
  %    Return function handle to a function evaluating
  %    Negative-Binomial * Gaussian which is used for evaluating
  %    (likelihood * cavity) or (likelihood * posterior) Return
  %    also useful limits for integration. This is private function
  %    for lik_coxph.
  %  
  %  See also
  %    LIK_COXPH_TILTEDMOMENTS, LIK_COXPH_SITEDERIV,
  %    LIK_COXPH_PREDY
    
  % avoid repetitive evaluation of constant part
    ldconst = -gammaln(r)-gammaln(yy+1)+gammaln(r+yy)...
              - log(sigm2_i)/2 - log(2*pi)/2;
    % Create function handle for the function to be integrated
    df = @coxph_norm;
    % use log to avoid underflow, and derivates for faster search
    ld = @log_coxph_norm;
    ldg = @log_coxph_norm_g;
    ldg2 = @log_coxph_norm_g2;

    % Set the limits for integration
    % Negative-binomial likelihood is log-concave so the coxph_norm
    % function is unimodal, which makes things easier
    if yy==0
      % with yy==0, the mode of the likelihood is not defined
      % use the mode of the Gaussian (cavity or posterior) as a first guess
      modef = myy_i;
    else
      % use precision weighted mean of the Gaussian approximation
      % of the Negative-Binomial likelihood and Gaussian
      mu=log(yy/avgE);
      s2=(yy+r)./(yy.*r);
      modef = (myy_i/sigm2_i + mu/s2)/(1/sigm2_i + 1/s2);
    end
    % find the mode of the integrand using Newton iterations
    % few iterations is enough, since the first guess in the right direction
    niter=4;       % number of Newton iterations
    mindelta=1e-6; % tolerance in stopping Newton iterations
    for ni=1:niter
      g=ldg(modef);
      h=ldg2(modef);
      delta=-g/h;
      modef=modef+delta;
      if abs(delta)<mindelta
        break
      end
    end
    % integrand limits based on Gaussian approximation at mode
    modes=sqrt(-1/h);
    minf=modef-8*modes;
    maxf=modef+8*modes;
    modeld=ld(modef);
    iter=0;
    % check that density at end points is low enough
    lddiff=20; % min difference in log-density between mode and end-points
    minld=ld(minf);
    step=1;
    while minld>(modeld-lddiff)
      minf=minf-step*modes;
      minld=ld(minf);
      iter=iter+1;
      step=step*2;
      if iter>100
        error(['lik_coxph -> init_coxph_norm: ' ...
               'integration interval minimun not found ' ...
               'even after looking hard!'])
      end
    end
    maxld=ld(maxf);
    step=1;
    while maxld>(modeld-lddiff)
      maxf=maxf+step*modes;
      maxld=ld(maxf);
      iter=iter+1;
      step=step*2;
      if iter>100
        error(['lik_coxph -> init_coxph_norm: ' ...
               'integration interval maximun not found ' ...
               'even after looking hard!'])
      end
    end
    
%     while minld>(modeld-lddiff)
%       minf=minf-modes;
%       minld=ld(minf);
%       iter=iter+1;
%       if iter>100
%         error(['lik_coxph -> init_coxph_norm: ' ...
%                'integration interval minimun not found ' ...
%                'even after looking hard!'])
%       end
%     end
%     maxld=ld(maxf);
%     while maxld>(modeld-lddiff)
%       maxf=maxf+modes;
%       maxld=ld(maxf);
%       iter=iter+1;
%       if iter>100
%         error(['lik_coxph -> init_coxph_norm: ' ...
%                'integration interval maximum not found ' ...
%                'even after looking hard!'])
%       end
%       
%     end
    
    function integrand = coxph_norm(f)
    % Negative-binomial * Gaussian
      mu = avgE.*exp(f);
      integrand = exp(ldconst ...
                      +yy.*(log(mu)-log(r+mu))+r.*(log(r)-log(r+mu)) ...
                      -0.5*(f-myy_i).^2./sigm2_i);
    end
    
    function log_int = log_coxph_norm(f)
    % log(Negative-binomial * Gaussian)
    % log_coxph_norm is used to avoid underflow when searching
    % integration interval
      mu = avgE.*exp(f);
      log_int = ldconst...
                +yy.*(log(mu)-log(r+mu))+r.*(log(r)-log(r+mu))...
                -0.5*(f-myy_i).^2./sigm2_i;
    end
    
    function g = log_coxph_norm_g(f)
    % d/df log(Negative-binomial * Gaussian)
    % derivative of log_coxph_norm
      mu = avgE.*exp(f);
      g = -(r.*(mu - yy))./(mu.*(mu + r)).*mu ...
          + (myy_i - f)./sigm2_i;
    end
    
    function g2 = log_coxph_norm_g2(f)
    % d^2/df^2 log(Negative-binomial * Gaussian)
    % second derivate of log_coxph_norm
      mu = avgE.*exp(f);
      g2 = -(r*(r + yy))/(mu + r)^2.*mu ...
           -1/sigm2_i;
    end
    
  end

  function p = lik_coxph_invlink(lik, f, z)
  %LIK_COXPH_INVLINK  Returns values of inverse link function
  %             
  %  Description 
  %    P = LIK_COXPH_INVLINK(LIK, F) takes a likelihood structure LIK and
  %    latent values F and returns the values of inverse link function P.
  %    This subfunction is needed when using function gp_predprcty.
  %
  %     See also
  %     LIK_COXPH_LL, LIK_COXPH_PREDY
  
    p = exp(f);
  end
  
  function reclik = lik_coxph_recappend(reclik, ri, lik)
  %RECAPPEND  Append the parameters to the record
  %
  %  Description 
  %    RECLIK = GPCF_COXPH_RECAPPEND(RECLIK, RI, LIK) takes a
  %    likelihood record structure RECLIK, record index RI and
  %    likelihood structure LIK with the current MCMC samples of
  %    the parameters. Returns RECLIK which contains all the old
  %    samples and the current samples from LIK. This subfunction 
  %    is needed when using MCMC sampling (gp_mc).
  % 
  %  See also
  %    GP_MC

  % Initialize record
    if nargin == 2
<<<<<<< HEAD
      reclik=ri;
=======
      reclik.type = 'Coxph';
      reclik.nondiagW=true;
        
>>>>>>> 7a4dd22c

      % Set the function handles
      reclik.fh.pak = @lik_coxph_pak;
      reclik.fh.unpak = @lik_coxph_unpak;
      reclik.fh.lp = @lik_coxph_lp;
      reclik.fh.lpg = @lik_coxph_lpg;
      reclik.fh.ll = @lik_coxph_ll;
      reclik.fh.llg = @lik_coxph_llg;    
      reclik.fh.llg2 = @lik_coxph_llg2;
      reclik.fh.llg3 = @lik_coxph_llg3;
      reclik.fh.tiltedMoments = @lik_coxph_tiltedMoments;
      reclik.fh.predy = @lik_coxph_predy;
      reclik.fh.invlink = @lik_coxph_invlink;
      reclik.fh.recappend = @lik_coxph_recappend;
      return
    else
      
      reclik.xtime=lik.xtime;
      reclik.stime=lik.stime;
      
      if isfield(lik, 'stratificationVariables')
        reclik.stratificationVariables=lik.stratificationVariables;
        if isfield(lik,removeStratificationVariables)
          reclik.removeStratificationVariables=lik.removeStratificationVariables;
        end
      end
    end
  end

  function [cdf,Ey,Vary] = lik_coxph_predcdf(lik,Ef,Covf,yt)
  %LIK_LOGLOGISTIC_PREDCDF  Returns the predictive cdf evaluated at yt
  %
  %  Description
  %    CDF = LIK_LOGLOGISTIC_PREDCDF(LIK, EF, VARF, YT)
  %    Returns the predictive cdf evaluated at YT given likelihood
  %    structure LIK, posterior mean EF and posterior Variance VARF
  %    of the latent variable. This subfunction is needed when using
  %    functions gp_predcdf or gp_kfcv_cdf.
  %
  %  See also
  %    GP_PREDCDF
  
    
    if isfield(lik, 'stratificationVariables')
      ntime=size(lik.xtime,1)*lik.n_u;
    else
      ntime=size(lik.xtime,1);
    end
    Ef1 = Ef(1:ntime); Ef(1:ntime) = []; Ef2 = Ef;
    nsamps = 10000;
    sd=lik.stime(2)-lik.stime(1);
    Sigm_tmp=Covf;
    Sigm_tmp=(Sigm_tmp+Sigm_tmp')./2;
    % f_star=mvnrnd(Ef1, Sigm_tmp(1:ntime,1:ntime), nsamps);
    f_star=mvnrnd([Ef1;Ef2], Sigm_tmp, nsamps);

    f1=f_star(:,1:ntime);
    f2=f_star(:,(ntime+1):end);

    la1=exp(f1);
    eta2=exp(f2);

    mST=zeros(size(eta2,2),1);
    if size(yt,2) == 1
      % Integrate from zero to yt
      cumsumtmp=cumsum(la1'*sd)';
      %   t=binsgeq(gp.lik.xtime,yt(i));
      for i1=1:size(eta2,2)
        Stime=exp(-bsxfun(@times,cumsumtmp,eta2(:,i1)));
        mStime=mean(Stime);
       % for i=1:size(yt,1)
        mST(i1)=mStime(binsgeq(lik.xtime,yt(i1)));
        %end
      end
      cdf = 1- mST;

    else
        error('Size(yt,2) ~= 1');
    end
    
  end

end
<|MERGE_RESOLUTION|>--- conflicted
+++ resolved
@@ -1375,13 +1375,7 @@
 
   % Initialize record
     if nargin == 2
-<<<<<<< HEAD
       reclik=ri;
-=======
-      reclik.type = 'Coxph';
-      reclik.nondiagW=true;
-        
->>>>>>> 7a4dd22c
 
       % Set the function handles
       reclik.fh.pak = @lik_coxph_pak;
