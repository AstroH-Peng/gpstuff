function [pc, p, c] = gp_predcm(gp,x,y,fvec,varargin)
%GP_PREDCM  Corrections for marginal posterior 
%
%  Description
%    [P, PC, C] = GP_PREDCM(GP, X, Y, FVEC, XT, OPTIONS) Evaluates the 
%    marginal posterior at given grid points FVEC for given indices of XT 
%    or X (XT not given). Returns tilted distribution P if XT is empty or 
%    equal to X, otherwise predictive distribution, corrected predictive/tilted 
%    distribution PC and correction terms C, where PC_i = P_i*C_i for every
%    grid point i in fvec.
%
%
%   OPTIONS is optional parameter-value pair
%      z      - optional observed quantity in triplet (x_i,y_i,z_i)
%               Some likelihoods may use this. For example, in case of
%               Poisson likelihood we have z_i=E_i, that is, expected value
%               for ith case.
%      ind    - Index defining which point in data (X or XT) latent grid fvec
%               corresponds to. If ind is vector of size m x 1, fvec must
%               be matrix of size n x m, where n is the number of grid
%               points for each index. Default = 1.
%      correction - Method used for evaluating correction terms C. Possible
%                   methods are 'fact' (default) for EP and either 'fact'
%                   or 'cm2' (default) for Laplace.
%
%   Reference
%     Cseke & Heskes (2011). Approximate Marginals in Latent Gaussian
%     Models. Journal of Machine Learning Research 12 (2011), 417-454
%
%   See also
%     DEMO_IMPROVEDMARGINALS

% Copyright (c) 2011,2013 Ville Tolvanen

% This software is distributed under the GNU General Public
% License (version 3 or later); please refer to the file
% License.txt, included with the software, for details.

ip=inputParser;
ip.addRequired('gp',@isstruct);
ip.addRequired('x', @(x) ~isempty(x) && isreal(x) && all(isfinite(x(:))))
ip.addRequired('y', @(x) ~isempty(x) && isreal(x) && all(isfinite(x(:))))
ip.addRequired('fvec',  @(x) ~isempty(x) && isreal(x) && all(isfinite(x(:))))
ip.addOptional('xt', [], @(x) isreal(x) && all(isfinite(x(:))))
ip.addParamValue('z', [], @(x) isreal(x) && all(isfinite(x(:))))
ip.addParamValue('ind', 1, @(x) isreal(x) && all(isfinite(x(:))))
ip.addParamValue('correction', 'fact', @(x) ismember(x, {'fact', 'cm2'}))
if rem(size(varargin,2), 2) == 0
  ip.parse(gp, x, y, fvec,[],varargin{:});
else
  ip.parse(gp, x, y, fvec,varargin{:});
end
z = ip.Results.z;
ind = ip.Results.ind;
xt = ip.Results.xt;
predictive=false;
gplik=gp.lik;
[nin, n_ind] = size(fvec);
if min(nin,n_ind)==1
  fvec=fvec(:);
  [nin, n_ind] = size(fvec);
end
n=size(x,1);
[Ef, Covf] = gp_jpred(gp,x,y,x, 'z', z);
if isfield(ip.UsingDefaults, 'correction') && isequal(gp.latent_method, 'Laplace')
  correction='cm2';
else
  correction = ip.Results.correction;
end
ind=ind(:);
if (size(ind,1) ~= n_ind)
  error('Given latent grid matrix fvec must be size n x m, where m is the length of ind vector');
end
if ~isempty(xt) && ~isequal(xt, x)
  % Predictive equations if given xt, mind that if xt(ind) is in training
  % input x, predictive equations might not work correctly.
  predictive = true;
  [Ef2, Covf2] = gp_jpred(gp,x,y,xt,'z',z);
end
switch gp.latent_method
  case 'EP'
    switch correction
      case 'fact'
        [tmp, tmp, tmp, param] = gpep_e(gp_pak(gp), gp, x,y,'z',z);
        [tautilde, nutilde, muvec_i, sigm2vec_i] = ...
              deal(param.tautilde, param.nutilde, param.muvec_i, param.sigm2vec_i);
        
        pc = zeros(nin,size(ind,1)); p = zeros(nin,size(ind,1)); c = zeros(nin,size(ind,1));
        
        % Compute tilted moments
        logM02 = gp.lik.fh.tiltedMoments(gp.lik, y, 1:n, sigm2vec_i, muvec_i, z);
        
        % Loop through grid indices
        for i1=1:size(ind,1)
          if ~predictive
            inds=[1:(ind(i1)-1) (ind(i1)+1):n];
            cii = Covf(ind(i1),ind(i1));
            if isempty(z)
              z_ind = [];
            else
              z_ind = z(ind(i1));
            end
            
            % Here we keep track of normalizing constants so we dont have to
            % normalize distributions at any point.
            %     Z_q = sqrt(2*pi*cii);
            logM0 = gp.lik.fh.tiltedMoments(gp.lik, y, ind(i1), sigm2vec_i(ind(i1)), muvec_i(ind(i1)), z);
            Z_p = exp(logM0)*sqrt(2*pi)*sqrt(sigm2vec_i(ind(i1))+1./tautilde(ind(i1)))*exp(0.5*(muvec_i(ind(i1))-nutilde(ind(i1))./tautilde(ind(i1))).^2/(sigm2vec_i(ind(i1))+1./tautilde(ind(i1))));
            
            % Function handle to marginal distribution without any correction parameters
            fh_p = @(f) 1/Z_p*exp(arrayfun(@(a) gplik.fh.ll(gplik, y(ind(i1)), a, z_ind), f))./norm_pdf(f, nutilde(ind(i1))/tautilde(ind(i1)), 1/sqrt(tautilde(ind(i1)))).*norm_pdf(f,Ef(ind(i1)),sqrt(cii));
          else
            inds=1:n;
            cii = Covf2(ind(i1), ind(i1));
            fh_p = @(f) norm_pdf(f,Ef2(ind(i1)),sqrt(cii));
            K_ff = gp_trcov(gp, x);
          end
          
          % Loop through grid points
          for i=1:nin
            
            % Variance and mean for global gaussian approximation conditioned on
            % other data grid poins, q(x_j|x_i) or in predictive case, q(x_j,
            % x_*)
            if ~predictive
              cji = Covf(ind(i1),:);% cji(ind(i1)) = [];
              cjj = Covf;% cjj(ind(i1),:) = []; cjj(:,ind(i1)) = [];
              ci = diag(cjj)-(cji'*(1/cii)).*cji';
              mf = Ef; %mf(ind(i1)) = [];
              mu = mf+cji'./cii.*(fvec(i,i1)-Ef(ind(i1)));
            else
              K_fstar = gp_cov(gp,  x, xt(ind(i1),:));
              cjj = Covf;
              cji = (K_fstar'/K_ff)*cjj;
              ci = diag(cjj)-cji'.*(1/cii).*cji';
              mu = Ef+cji'./cii.*(fvec(i,i1)-Ef2(ind(i1)));
            end
            % Loop through other points in x, exclude point to which current latent grid
            % corresponds to (if not predictive).
            Ztilde=exp(logM02).*sqrt(2*pi).*sqrt(sigm2vec_i+1./tautilde).*exp(0.5*(muvec_i-nutilde./tautilde).^2./(sigm2vec_i+1./tautilde));
            m1 = nutilde./tautilde;
            s1 = 1./sqrt(tautilde);
            m2 = mu;
            s2 = sqrt(ci);
            
            s = sqrt(1./(1./s2.^2 - 1./s1.^2));
            m = (m2./s2.^2 - m1./s1.^2).*s.^2;
            Z = s1./s2.*exp(-1./(2*(-s1.^2+s2.^2)).*(m1-m2).^2).*sqrt(2*pi*s.^2);
            c_ii = Z(inds)./Ztilde(inds).*exp(gp.lik.fh.tiltedMoments(gplik, y(inds), 1:length(inds), s(inds).^2, m(inds), z));
            c_i = prod(c_ii);
            c(i,i1) = c_i;
            p(i,i1) = fh_p(fvec(i,i1));
            
          end
<<<<<<< HEAD
          p(:,i1) = p(:,i1)./trapz(fvec(:,i1),p(:,i1));
=======
          p(:,i1) = p(:,i1)./trapz(fvec,p(:,i1));
          if any(isnan(c(:,i1)))
            warning('NaNs in moment computations')
            c(isnan(c(:,i1)),i1)=0;
          end
>>>>>>> 2faa7c83
          
          % Take product of correction terms and tilted distribution terms to get
          % the final, corrected, distribution.
          pc(:,i1) = p(:,i1).*c(:,i1);
          pc(:,i1) = pc(:,i1) ./ trapz(fvec(:,i1), pc(:,i1));
        end
      case 'cm2'
        error('Cant use cm2 correction with EP, use fact');
    end
  case 'Laplace'
    
    [tmp, tmp, tmp, param] = gpla_e(gp_pak(gp), gp, x,y,'z',z);
    f_mode = param.f;
    pc = zeros(nin,size(ind,1)); p = zeros(nin,size(ind,1)); c = zeros(nin,size(ind,1));
    ll = arrayfun(@(f,yy) gplik.fh.ll(gplik, yy, f, z), f_mode, y);
    llg = gplik.fh.llg(gplik, y, f_mode, 'latent', z);
    llg2 = gplik.fh.llg2(gplik, y, f_mode, 'latent', z);
    K_ff = gp_trcov(gp, x);
    
    switch correction
      case 'fact'
        % Loop through grid indices
        for i1=1:size(ind,1)
          if ~predictive
            cii = Covf(ind(i1),ind(i1));
            if isempty(z)
              z_ind = [];
            else
              z_ind = z(ind(i1));
            end
            
            % Function handle to marginal distribution without any correction parameters
            t_tilde = @(f)  exp(ll(ind(i1)) + (f-f_mode(ind(i1)))*llg(ind(i1)) + 0.5*(f-f_mode(ind(i1))).^2*llg2(ind(i1)));
            fh_p = @(f) exp(arrayfun(@(a) gplik.fh.ll(gplik, y(ind(i1)), a, z_ind), f))./t_tilde(f).*norm_pdf(f,Ef(ind(i1)),sqrt(cii));
          else
            cii = Covf2(ind(i1), ind(i1));
            fh_p = @(f) norm_pdf(f,Ef2(ind(i1)),sqrt(cii));
          end
          
          if ~predictive
            cji = Covf(ind(i1),:); %cji(ind(i1)) = [];
            cjj = Covf; %cjj(ind(i1),:) = []; cjj(:,ind(i1)) = [];
            ci = diag(cjj)-(cji'*(1/cii)).*cji';
            mf = Ef; %mf(ind(i1)) = [];
            inds=[1:(ind(i1)-1) (ind(i1)+1):n];
          else
            K_fstar = gp_cov(gp,  x, xt(ind(i1),:));
            cjj = Covf;
            cji = (K_fstar'/K_ff)*cjj;
            ci = diag(cjj)-cji'.*(1/cii).*cji';
            inds=1:n;
          end
          % Loop through grid points
          for i=1:nin
            
            % Variance and mean for global gaussian approximation conditioned on
            % other data grid poins, q(x_j|x_i) or in predictive case, q(x_j,
            % x_*)
            if ~predictive
              mu = mf+cji'./cii.*(fvec(i,i1)-Ef(ind(i1)));
            else
              mu = Ef+cji'./cii.*(fvec(i,i1)-Ef2(ind(i1)));
            end
            m1 = (f_mode-llg./llg2);
            s1 = sqrt(-1./llg2);
            C1 = exp(ll+llg2.*f_mode.^2-llg2.*m1.^2 - llg.*f_mode);
            m2 = mu;
            s2 = sqrt(ci);
            C2 = 1./sqrt(2*pi*s2.^2);
            
            s = sqrt(1./(1./s2.^2 - 1./s1.^2));
            m = (m2./s2.^2 - m1./s1.^2).*s.^2;
            
            Z = C1./C2.*exp(-1./(2*(-s1.^2+s2.^2)).*(m1-m2).^2).*sqrt(2*pi*s.^2);
            c_ii = Z(inds).*exp(gp.lik.fh.tiltedMoments(gplik, y(inds), 1:length(inds), s(inds).^2, m(inds), z));
            
            c(i,i1) = prod(c_ii);
            p(i,i1) = fh_p(fvec(i,i1));
            
          end
          p(:,i1) = p(:,i1)./trapz(fvec,p(:,i1));
          if any(isnan(c(:,i1)))
            warning('NaNs in moment computations')
            c(isnan(c(:,i1)),i1)=0;
          end
          
          % Take product of correction terms and tilted distribution terms to get
          % the final, corrected, distribution.
          pc(:,i1) = p(:,i1).*c(:,i1);
          pc(:,i1) = pc(:,i1)./trapz(fvec, pc(:,i1));
        end
        
      case 'cm2'
        % Loop through grid indices
        for i1=1:size(ind,1)
          if ~predictive
            cii = Covf(ind(i1),ind(i1));
            if isempty(z)
              z_ind = [];
            else
              z_ind = z(ind(i1));
            end
            
            % Function handle to marginal distribution without any correction parameters
            t_tilde = @(f) exp(ll(ind(i1)) + (f-f_mode(ind(i1)))*llg(ind(i1)) + 0.5*(f-f_mode(ind(i1))).^2*llg2(ind(i1)));
            fh_p = @(f) exp(arrayfun(@(a) gplik.fh.ll(gplik, y(ind(i1)), a, z_ind), f))./t_tilde(f).*norm_pdf(f,Ef(ind(i1)),sqrt(cii));
          else
            cii = Covf2(ind(i1), ind(i1));
            fh_p = @(f) norm_pdf(f,Ef2(ind(i1)),sqrt(cii));
          end
          
          if ~predictive
            cji = Covf(ind(i1),:);
            cji(ind(i1)) = [];
            inds=[1:(ind(i1)-1) (ind(i1)+1):n];
          else
            K_fstar = gp_cov(gp,  x, xt(ind(i1),:));
            cji = (K_fstar'/K_ff)*Covf;
            inds=1:n;
          end
          mf = Ef(inds);
          cjj = Covf(inds,inds);
          y_tmp = y(inds);
          ci = cjj - cji'*(1/cii)*cji;
          f_mode_tmp=f_mode(inds);
          llg2_mode=diag(llg2(inds));
          llg_mode=llg(inds);
          ll_mode=sum(ll(inds));
          
          % Loop through grid points
          for i=1:nin
            
            if isempty(z)
              z_tmp = [];
            else
              z_tmp = z;
            end
            % Compute conditional covariance matrices and mean vector
            if ~predictive
              mu = mf+cji'./cii.*(fvec(i,i1)-Ef(ind(i1)));
            else
              mu = mf+cji'./cii.*(fvec(i,i1)-Ef2(ind(i1)));
            end
            W = -diag(gplik.fh.llg2(gplik, y_tmp, mu, 'latent', z_tmp));
            deriv = gplik.fh.llg(gplik, y_tmp, mu, 'latent', z_tmp);
            logll = gplik.fh.ll(gplik,y_tmp, mu, z_tmp);
            
            % Computation of correction term by integrating the second order taylor
            % expansion of product of global gaussian approximation conditioned on latent
            % value x_i, q(x_-i|x_i), and t_-i(x_-i)/ttilde_-i(x_-i)
            mu1=mu-f_mode_tmp;
            lnZ = -1/cii + logll - ll_mode - mu1'*llg_mode - 0.5*mu1'*llg2_mode*mu1;
            mu2=deriv-llg_mode-(mu1'*llg2_mode)';
            lnZ = lnZ - (0.5*mu2'/(-eye(size(ci))/ci - W - llg2_mode))*mu2;
            lnZ = lnZ + 0.5*log(cii) - evaluate_q(diag(W+llg2_mode), ci);
            
            lc(i,i1) = lnZ;
            p(i,i1) = fh_p(fvec(i,i1));
            
          end
          p(:,i1) = p(:,i1)./trapz(fvec(:,i1),p(:,i1));
          c(:,i1) = exp(lc(:,i1)-mean(lc(:,i1)));
          
          % Take product of correction terms and tilted distribution terms to get
          % the final, corrected, distribution.
          pc(:,i1) = p(:,i1).*c(:,i1);
          pc(:,i1) = pc(:,i1)./trapz(fvec(:,i1), pc(:,i1));
        end
    end
    
end
if ~isvector(pc)
  pc=pc';
  p=p';
  c=c';
end

end

function [lnZ_q,L1,L2]=evaluate_q(tau_q,K)

%%%%%%%%%%%%%%%%
% q-distribution

%   n=length(nu_q);
ii1=find(tau_q>0); n1=length(ii1); W1=sqrt(tau_q(ii1));
ii2=find(tau_q<0); n2=length(ii2); W2=sqrt(abs(tau_q(ii2)));

if ~isempty(ii1)
  % Cholesky decomposition for positive sites
  L1=(W1*W1').*K(ii1,ii1);
  L1(1:n1+1:end)=L1(1:n1+1:end)+1;
  L1=chol(L1);
  
else
  L1=1;
end

if ~isempty(ii2)
  % Cholesky decomposition for negative sites
  V=bsxfun(@times,K(ii2,ii1),W1')/L1;
  L2=(W2*W2').*(V*V'-K(ii2,ii2));
  L2(1:n2+1:end)=L2(1:n2+1:end)+1;
  
  L2=chol(L2);
  
else
  L2=1;
end

% log normalization
lnZ_q = sum(log(diag(L1))) + sum(log(diag(L2)));
end<|MERGE_RESOLUTION|>--- conflicted
+++ resolved
@@ -152,15 +152,11 @@
             p(i,i1) = fh_p(fvec(i,i1));
             
           end
-<<<<<<< HEAD
           p(:,i1) = p(:,i1)./trapz(fvec(:,i1),p(:,i1));
-=======
-          p(:,i1) = p(:,i1)./trapz(fvec,p(:,i1));
           if any(isnan(c(:,i1)))
             warning('NaNs in moment computations')
             c(isnan(c(:,i1)),i1)=0;
           end
->>>>>>> 2faa7c83
           
           % Take product of correction terms and tilted distribution terms to get
           % the final, corrected, distribution.
@@ -241,7 +237,7 @@
             p(i,i1) = fh_p(fvec(i,i1));
             
           end
-          p(:,i1) = p(:,i1)./trapz(fvec,p(:,i1));
+          p(:,i1) = p(:,i1)./trapz(fvec(:,i1),p(:,i1));
           if any(isnan(c(:,i1)))
             warning('NaNs in moment computations')
             c(isnan(c(:,i1)),i1)=0;
@@ -250,7 +246,7 @@
           % Take product of correction terms and tilted distribution terms to get
           % the final, corrected, distribution.
           pc(:,i1) = p(:,i1).*c(:,i1);
-          pc(:,i1) = pc(:,i1)./trapz(fvec, pc(:,i1));
+          pc(:,i1) = pc(:,i1)./trapz(fvec(:,i1), pc(:,i1));
         end
         
       case 'cm2'
