--- conflicted
+++ resolved
@@ -34,7 +34,6 @@
 
 ip=inputParser;
 ip.FunctionName = 'GP_CPRED';
-<<<<<<< HEAD
 ip=iparser(ip,'addRequired','gp',@(x) isstruct(x) || iscell(x));
 ip=iparser(ip,'addRequired','x', @(x) ~isempty(x) && isreal(x) && all(isfinite(x(:))));
 ip=iparser(ip,'addRequired','y', @(x) ~isempty(x) && isreal(x) && all(isfinite(x(:))));
@@ -48,33 +47,12 @@
                  isvector(x) && isreal(x) && all(isfinite(x)&x>0));
 ip=iparser(ip,'addParamValue','tstind', [], @(x) isempty(x) || iscell(x) ||...
                  (isvector(x) && isreal(x) && all(isfinite(x)&x>0)));
-ip=iparser(ip,'addParamValue','method', 'mean', @(x)  ismember(x, {'median', 'mean' 'mode'}));
+ip=iparser(ip,'addParamValue','method', 'median', @(x)  ismember(x, {'median', 'mean' 'mode'}));
 ip=iparser(ip,'addParamValue','normdata', struct(), @(x) isempty(x) || isstruct(x));
 ip=iparser(ip,'addParamValue','plot', 'off', @(x)  ismember(x, {'on', 'off'}));
 ip=iparser(ip,'addParamValue','tr', 0.25, @(x) isreal(x) && all(isfinite(x(:))));
-ip=iparser(ip,'addParamValue','target', 'f', @(x) ismember(x,{'f','mu','cdf'}));
+ip=iparser(ip,'addParamValue','target', 'mu', @(x) ismember(x,{'f','mu','cdf'}));
 ip=iparser(ip,'parse',gp, x, y, xt, ind, varargin{:});
-=======
-ip.addRequired('gp',@(x) isstruct(x) || iscell(x));
-ip.addRequired('x', @(x) ~isempty(x) && isreal(x) && all(isfinite(x(:))))
-ip.addRequired('y', @(x) ~isempty(x) && isreal(x) && all(isfinite(x(:))))
-ip.addRequired('xt',  @(x) ~isempty(x) && isreal(x) && all(isfinite(x(:))))
-ip.addParamValue('yt', [], @(x) isreal(x) && all(isfinite(x(:))))
-ip.addParamValue('zt', [], @(x) isreal(x) && all(isfinite(x(:))))
-ip.addRequired('ind', @(x) ~isempty(x) && isvector(x))
-ip.addParamValue('var',  [], @(x) isreal(x))
-ip.addParamValue('z', [], @(x) isreal(x) && all(isfinite(x(:))))
-ip.addParamValue('predcf', [], @(x) isempty(x) || ...
-                 isvector(x) && isreal(x) && all(isfinite(x)&x>0))
-ip.addParamValue('tstind', [], @(x) isempty(x) || iscell(x) ||...
-                 (isvector(x) && isreal(x) && all(isfinite(x)&x>0)))
-ip.addParamValue('method', 'median', @(x)  ismember(x, {'median', 'mean' 'mode'}))
-ip.addParamValue('plot', 'off', @(x)  ismember(x, {'on', 'off'}))
-ip.addParamValue('tr', 0.25, @(x) isreal(x) && all(isfinite(x(:))))
-ip.addParamValue('target', 'mu', @(x) ismember(x,{'f','mu','cdf'}))
-ip.addParamValue('normdata', struct(), @(x) isempty(x) || isstruct(x))
-ip.parse(gp, x, y, xt, ind, varargin{:});
->>>>>>> 950c75c9
 zt=ip.Results.zt;
 options=struct();
 options.predcf=ip.Results.predcf;
