--- conflicted
+++ resolved
@@ -45,12 +45,8 @@
 2013-11-26 Version 4.3.1
 
 Improvements:
-<<<<<<< HEAD
- - Updated cpsrf and psrf to follow BDA3: split each chain to two halves and use Geyer's IPSE for n_eff   
-=======
  - Updated cpsrf and psrf to follow BDA3: split each chain to two
    halves and use Geyer's IPSE for n_eff
->>>>>>> 650264ee
  - Multi-latent models for Octave
 
 2013-10-14 Version 4.3
