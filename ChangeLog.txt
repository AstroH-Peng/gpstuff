--- conflicted
+++ resolved
@@ -1,15 +1,3 @@
-<<<<<<< HEAD
-2013-03-06 Version 4.4
-Big fixes
- - Changed nested functions to subfunctions for compatibility with Octave 3.8.0
- - Fixed compilation of C source files with Octave.
-
-2013-11-26 Version 4.3.1
-
-Improvements:
- - Updated cpsrf and psrf to follow BDA3: split each chain to two halves and use Geyer's IPSE for n_eff   
- - Multi-latent models for Octave
-=======
 2014-4-3 Version 4.4
 
 New features
@@ -40,7 +28,6 @@
  - much faster EP with log-Gaussian likelihood (numerical integrals -> 
    analytical results)
  - faster WAIC with GP_IA array (numerical integrals -> analytical results)
- - PSRF now computed as in BDA3
  - New demos demonstrating new features etc.
     - demo_minimal, minimal demo for regression and classification
     - demo_kalman1, demo_kalman2
@@ -53,7 +40,17 @@
  - Return parameters in correct order from gp_pak if using hyperhyperpriors
  - other bug fixes
 
->>>>>>> 950c75c9
+2014-01-01 Version 4.3.2
+
+Big fixes
+ - Changed nested functions to subfunctions for compatibility with Octave 3.8.0
+ - Fixed compilation of C source files with Octave.
+
+2013-11-26 Version 4.3.1
+
+Improvements:
+ - Updated cpsrf and psrf to follow BDA3: split each chain to two halves and use Geyer's IPSE for n_eff   
+ - Multi-latent models for Octave
 
 2013-10-14 Version 4.3
 
