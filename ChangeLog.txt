2014-04-11 Version 4.4

New features
 - Monotonicity constraint for the latent function. 

   Riihimäki and Vehtari (2010). Gaussian processes with monotonicity
     information.  Journal of Machine Learning Research: Workshop and
     Conference Proceedings, 9:645-652.

 - State space implementation for GP inference (1D) using Kalman filtering.
   For the following covariance functions
     - Squared-Exponential 
     - Matérn-3/2 & 5/2 
     - Exponential
     - Periodic
     - Constant

   Särkkä, S., Solin, A., Hartikainen, J. (2013). 
     Spatiotemporal learning via infinite-dimensional Bayesian filtering and 
     smoothing. IEEE Signal Processing Magazine, 30(4):51-61.   
   Simo Sarkka (2013). Bayesian filtering and smoothing. Cambridge 
     University Press.
   Solin, A. and Särkkä, S. (2014). Explicit link between periodic 
     covariance functions and state space models. AISTATS 2014. 

Improvements
 - GP_PLOT function for quick plotting of GP predictions
 - GP_IA now warns if it detects multimodal posterior distributions
 - much faster EP with log-Gaussian likelihood (numerical integrals -> 
   analytical results)
 - faster WAIC with GP_IA array (numerical integrals -> analytical results)
 - New demos demonstrating new features etc.
    - demo_minimal, minimal demo for regression and classification
    - demo_kalman1, demo_kalman2
    - demo_monotonic, demo_monotonic2

Bug fixes
 - Periodic covariance function works with selectedVariables
 - Survival likelihoods (log-Gaussian, log-Logistic and Weibull) work now with
   empty z for uncensored data
 - Return parameters in correct order from gp_pak if using hyperhyperpriors
 - Other bug fixes

<<<<<<< HEAD
2014-01-01 Version 4.3.2

Big fixes
 - Changed nested functions to subfunctions for compatibility with Octave 3.8.0
 - Fixed compilation of C source files with Octave.

=======
>>>>>>> .merge_file_0AHvYo
2013-11-26 Version 4.3.1

Improvements:
 - Updated cpsrf and psrf to follow BDA3: split each chain to two halves and use Geyer's IPSE for n_eff   
=======
2013-11-26 Version 4.3.1

Improvements:
 - Updated cpsrf and psrf to follow BDA3: split each chain to two
   halves and use Geyer's IPSE for n_eff
>>>>>>> 650264ee
 - Multi-latent models for Octave

2013-10-14 Version 4.3

Improvements:
 - lgpdens.m: better default estimation using importance and rejection sampling, better default priors
 - Robust-EP for zero truncated negative-binomial likelihood
 - If moment computations in EP return NaN, return NaN energy (handled
   gracefully by fminlbfgs and fminscg)
 - gp_cpred.m: new option 'target'
 - gp_ia.m: Changed Hessian computation stepsize to 1e-3
 - gpstuff_version.m: function for returning current GPstuff version
 - gpia_jpreds.m: a new function
 - demo_survival_weibull.m -> demo_survival_aft.m

Bug fixes:
 - build suitesparse path correctly if it includes spaces
 - gp_avpredcomp.m: fixed for Cox-PH
 - gp_cpred.m: fixed for Cox-PH
 - esls.m: don't accept a step to a point with infinite log likelihood
 - gp_ia.m: removed some redundant computation
 - gp_rnd.m: works now for multilatent models also
 - bugfixes for setrandstream
 - other bugfixes 


2013-06-13 Version 4.2

Improvements
 - Cross-validation much faster if no bias-corrections are needed (computes
   only the necessary predictions)
 - Marginal posterior corrections with loopred (Laplace) and cross-validation
 - More robust computation of marginal posterior corrections (utilize 
   log distributions)
 - More robust density estimation in lgpdens (default parameters changed)

Bug fixes
 - Mex files now in correct folders if compiled with SuiteSparse (covariance matrix
   computation now much faster)
 - Fixed bug with default marginal posterior correction when using gp_predcm
 - Fixed conditions in likelihood functions for grid approximation of 
   predictions with marginal posterior corrections
 - Fixed outputs of gpmc_preds with multilatent models (thanks to Mahdi
   Biparva for pointing this out)
 - and some minor bug fixes

2013-04-24 Version 4.1

New features:
  - Multinomial probit classification with nested-EP. Jaakko Riihimäki, 
    Pasi Jylänki and Aki Vehtari (2013). Nested Expectation Propagation 
    for Gaussian Process Classification with a Multinomial Probit 
    Likelihood. Journal of Machine Learning Research 14:75-109, 2013.
  - Marginal posterior corrections for latent values. Cseke & Heskes 
    (2011). Approximate Marginals in Latent Gaussian Models. Journal of 
    Machine Learning Research 12 (2011), 417-454
     - Laplace: cm2 and fact
     - EP: fact

Improvements
 - lgpdens ignores now NaNs instead of giving error
 - gp_cpred has a new option 'target' accpeting values 'f' or 'mu'
 - unified gp_waic and gp_dic
   - by default return mlpd
   - option 'form' accetps now values 'mean' 'all' 'sum' and 'dic'
 - improved survival demo demo_survival_aft (accalerated failure time)
   - renamed and improved from demo_survival_weibull
 - rearranged some files to more logical directories
 - bug fixes 

New files
 - gp_predcm: marginal posterior corrections for latent values.
 - demo_improvedmarginals: demonstration of marginal posterior corrections
 - demo_improvedmarginals2: demonstration of marginal posterior corrections
 - lik_multinomprobit: multinomial probit likelihood
 - demo_multiclass_nested_ep: demonstration of nested EP with multinomprobit


2013-03-12 Version 4.0

New features:
  - Multilatent models: multinomial, softmax, Cox-PH, density
    estimation, density regression, input dependent noise, input
    dependent overdispersion in Weibull, zero-inflated negative binomial
  - Survival models: Cox-PH, Log-Gaussian, Log-logistic, diagnostic criteria
  - Quantile regression
  - PASS-GP active set selection for classification
  - optional memory save in gradient computation
  - approximative gradient for EP-LOO
  - Octave compatibility. Please download Octave specific version of GPstuff
    to use GPstuff with Octave. Following features of v4.0 work only with 
    Matlab:
     - Inputdependent multilatent models
     - Zero-Inflated Negative-Binomial model
     - Cox proportional hazard model
     - Compactly Supported (PPCS*) covariance functions
     - Kronecker speedup for density estimation

Improvements:
  - much faster parallel-EP (now default)
  - faster sequential EP

New functions & files
  - demo_inputdependentnoise: input dependent noise in Gaussian model
  - demo_inputdependentweibull: input dependent overdispersion in Weibull
  - demo_lgpdens: density estimation, density regression
  - demo_loopred: leave-one-out cross-validation approximations
  - demo_mcmc: different MCMC methods demonstrated
  - demo_memorysave: memory save in gradient computation
  - demo_modelcomparison2: additional model comparsion demo
  - demo_multiclass: multi-class classification
  - demo_multinom: multinomial model
  - demo_passgp: PASS-GP active set selection for classification
  - demo_quantilegp: Quantile regression
  - demo_survival_comparison: survival model diagnostic criteria
  - demo_survival_coxph: Gaussian process Cox-PH model
  - demo_zinegbin: zero-inflated negative binomial
  - gpep_loog.m: approximate gradient for EP-LOO
  - gp_kfcv_cdf.m: K-fold cross validation to predict CDF for GP model
  - gp_kfcve.m: mean negative log k-fold-cv predictive density.
  - gpla_looe.m: Laplace Leave-one-out energy (negative preditive density)
  - gp_predcdf.m: Predictive distribution CDF estimation
  - lgpdens_cum.m: Bayesian Bootstrap density estimation integration
  - lgpdens.m: Density estimation with Gaussian Processes
  - lik_coxph.m: Cox proportaional hazard likelihood
  - lik_inputdependentnoise.m: Input-dependent noise likelihood
  - lik_inputdependentweibull.m: Input-dependent Weibull likelihood
  - lik_lgpc.m: Logistic likelihood for conditional density estimation
  - lik_lgp.m: Logistic likelihood for density estimation
  - lik_loggaussian.m: Log-Gaussian likelihood
  - lik_loglogistic.m: Log-logistic likelihood
  - lik_multinom.m: Multinomial likelihood
  - lik_qgp.m: Quantile-GP regression likelihood
  - lik_softmax.m: Softmax (multiclass) likelihood
  - lik_zinegbin.m: Zero-Inflated Negative-Binomial likelihood
  - passgp.m: Pass-GP routine 
  - pred_coxphhs.m: Hazard and survival functions for Cox-Ph likelihood
  - pred_coxph.m: Returns useful values for Cox-PH likelihood
  - pred_coxphp.m: Integrate model (cox-ph) with respect to time

And some bug fixes 

2012-10-29 Version 3.4.1 published.

Bug fixes
 - LOO-CV predictions fixed (gp_loopred, gpmc_loopred, gpla_e, gpep_e)
 - k-fold-cv for PIC sparse approximation fixed (gp_kfcv)
 - other bug fixes (gp_pred, gp_e, prior_t)

Improved functions
 - LOO-CV added to demo_modelassessment1, demo_modelassessment2,
   xunit tests
 - DTC,VAR,SOR sparse approximations for Laplace (gpla_g, gpla_pred)
 - improved robustnes of optimisation functions (fminscg, fminlbfgs)
 - new function for setting random stream (setrandstream)
 - many demos made to display less clutter

2012-10-08 Version 3.4 published. 

Improved functions
 - GP_IA     improved autoscale and display options
 - GP_KFCV   optional return values for cvpreds (f,lp,y)
 - GP_LOOEG  approximate gradients for EP-LOO (no implicit terms)
 - GP_OPTIM  new options 'lambda' and 'lambdalimit' used by fminscg
 - GP_SET    new option 'savememory' for memory saving in gradient calculations
 - FMINSCG   new options 'lambda' and 'lambdalimit'

Other changes
 - SuiteSparse v 3.4 included in the distribution package
 - gp/demos renamed to gp/demodata
 - Few bug fixes and several documentation fixes

2012-06-20 Version 3.3 published. Some new functions and bug fixes. 

New functions
 - GP_CPRED      Conditional predictions using specific covariates
 - GPCF_SCALED   Create a scaled covariance function
 - SURROGATE_SLS Markov chain Monte Carlo sampling using Surrogate 
                 data Slice Sampling

 - PRIOR_INVT    Inverse Student-t prior structure
 - PRIOR_INVUNIF Inverse uniform prior structure
 - PRIOR_LOGT    Student-t prior structure for the logarithm of the parameter

 - HMC_NUTS      No-U-Turn Sampler (NUTS)

 - ADDLOGS       Add numbers represented by their logarithms.
 - LOGITINV      Inverse of the logit transformation
 - MAPCOLOR      Returns a colormap ranging from blue through gray to red
 - SUMLOGS       Sum of vector where numbers are represented by
                 their logarithms.

 - TEST_ALL      Unit testing with xunit package (requires xunit
                 from Mathowrks File Exchange)

Improved functions
 - Robust-EP method improved
 - GP_PRED       Makes predictions using training data if no test
                 data is given
 - GP_LOOPRED    Supports now sparse approximations FIC, PIC,
                 CS+FIC and latent method Laplace
 - GP_MC         By default use Surrogate Slice Sampler for
                 hyperparameters and Elliptical Slice Sampler for
                 latent values. Supports now also NUTS.
 - SLS           Added Shrinking-rank SLS, Covariance-matching SLS

Several bug and documentation fixes

2012-03-16 Version 3.2.1 published. Many bug fixes.

2011-10-11 Version 3.2 published. New observation models and new inference algorithms (e.g. EP for Student-t model) added plus bug fixes.

2011-04-15 Version 3.1 published. New functionalities and major update to argument syntax making the package easier to use.<|MERGE_RESOLUTION|>--- conflicted
+++ resolved
@@ -41,26 +41,15 @@
  - Return parameters in correct order from gp_pak if using hyperhyperpriors
  - Other bug fixes
 
-<<<<<<< HEAD
 2014-01-01 Version 4.3.2
 
 Big fixes
  - Changed nested functions to subfunctions for compatibility with Octave 3.8.0
  - Fixed compilation of C source files with Octave.
 
-=======
->>>>>>> .merge_file_0AHvYo
-2013-11-26 Version 4.3.1
-
-Improvements:
- - Updated cpsrf and psrf to follow BDA3: split each chain to two halves and use Geyer's IPSE for n_eff   
-=======
-2013-11-26 Version 4.3.1
-
 Improvements:
  - Updated cpsrf and psrf to follow BDA3: split each chain to two
    halves and use Geyer's IPSE for n_eff
->>>>>>> 650264ee
  - Multi-latent models for Octave
 
 2013-10-14 Version 4.3
